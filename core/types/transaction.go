// Copyright 2014 The go-ethereum Authors
// This file is part of the go-ethereum library.
//
// The go-ethereum library is free software: you can redistribute it and/or modify
// it under the terms of the GNU Lesser General Public License as published by
// the Free Software Foundation, either version 3 of the License, or
// (at your option) any later version.
//
// The go-ethereum library is distributed in the hope that it will be useful,
// but WITHOUT ANY WARRANTY; without even the implied warranty of
// MERCHANTABILITY or FITNESS FOR A PARTICULAR PURPOSE. See the
// GNU Lesser General Public License for more details.
//
// You should have received a copy of the GNU Lesser General Public License
// along with the go-ethereum library. If not, see <http://www.gnu.org/licenses/>.

package types

import (
	"container/heap"
	"errors"
	"io"
	"math/big"
	"sync/atomic"

	"github.com/ethereum/go-ethereum/common"
	"github.com/ethereum/go-ethereum/common/hexutil"
	"github.com/ethereum/go-ethereum/crypto"
	"github.com/ethereum/go-ethereum/params"
	"github.com/ethereum/go-ethereum/rlp"
)

//go:generate gencodec -type txdata -field-override txdataMarshaling -out gen_tx_json.go

var (
	ErrInvalidSig = errors.New("invalid transaction v, r, s values")
)

type Transaction struct {
	data txdata
	// caches
	hash atomic.Value
	size atomic.Value
	from atomic.Value
}

type txdata struct {
	AccountNonce uint64          `json:"nonce"    gencodec:"required"`
	Price        *big.Int        `json:"gasPrice" gencodec:"required"`
	GasLimit     uint64          `json:"gas"      gencodec:"required"`
	GasCurrency  *common.Address `json:"gasCurrency" rlp:"nil"` // nil means native currency
	Recipient    *common.Address `json:"to"       rlp:"nil"`    // nil means contract creation
	Amount       *big.Int        `json:"value"    gencodec:"required"`
	Payload      []byte          `json:"input"    gencodec:"required"`

	// Signature values
	V *big.Int `json:"v" gencodec:"required"`
	R *big.Int `json:"r" gencodec:"required"`
	S *big.Int `json:"s" gencodec:"required"`

	// This is only used when marshaling to JSON.
	Hash *common.Hash `json:"hash" rlp:"-"`
}

type txdataMarshaling struct {
	AccountNonce hexutil.Uint64
	Price        *hexutil.Big
	GasLimit     hexutil.Uint64
	GasCurrency  *hexutil.Big
	Amount       *hexutil.Big
	Payload      hexutil.Bytes
	V            *hexutil.Big
	R            *hexutil.Big
	S            *hexutil.Big
}

func NewTransaction(nonce uint64, to common.Address, amount *big.Int, gasLimit uint64, gasPrice *big.Int, gasCurrency *common.Address, data []byte) *Transaction {
	return newTransaction(nonce, &to, amount, gasLimit, gasPrice, gasCurrency, data)
}

func NewContractCreation(nonce uint64, amount *big.Int, gasLimit uint64, gasPrice *big.Int, gasCurrency *common.Address, data []byte) *Transaction {
	return newTransaction(nonce, nil, amount, gasLimit, gasPrice, gasCurrency, data)
}

func newTransaction(nonce uint64, to *common.Address, amount *big.Int, gasLimit uint64, gasPrice *big.Int, gasCurrency *common.Address, data []byte) *Transaction {
	if len(data) > 0 {
		data = common.CopyBytes(data)
	}
	d := txdata{
		AccountNonce: nonce,
		Recipient:    to,
		Payload:      data,
		Amount:       new(big.Int),
		GasLimit:     gasLimit,
		GasCurrency:  gasCurrency,
		Price:        new(big.Int),
		V:            new(big.Int),
		R:            new(big.Int),
		S:            new(big.Int),
	}
	if amount != nil {
		d.Amount.Set(amount)
	}
	if gasPrice != nil {
		d.Price.Set(gasPrice)
	}

	return &Transaction{data: d}
}

// ChainId returns which chain id this transaction was signed for (if at all)
func (tx *Transaction) ChainId() *big.Int {
	return deriveChainId(tx.data.V)
}

// Protected returns whether the transaction is protected from replay protection.
func (tx *Transaction) Protected() bool {
	return isProtectedV(tx.data.V)
}

func isProtectedV(V *big.Int) bool {
	if V.BitLen() <= 8 {
		v := V.Uint64()
		return v != 27 && v != 28
	}
	// anything not 27 or 28 is considered protected
	return true
}

// EncodeRLP implements rlp.Encoder
func (tx *Transaction) EncodeRLP(w io.Writer) error {
	return rlp.Encode(w, &tx.data)
}

// DecodeRLP implements rlp.Decoder
func (tx *Transaction) DecodeRLP(s *rlp.Stream) error {
	_, size, _ := s.Kind()
	err := s.Decode(&tx.data)
	if err == nil {
		tx.size.Store(common.StorageSize(rlp.ListSize(size)))
	}

	return err
}

// MarshalJSON encodes the web3 RPC transaction format.
func (tx *Transaction) MarshalJSON() ([]byte, error) {
	hash := tx.Hash()
	data := tx.data
	data.Hash = &hash
	return data.MarshalJSON()
}

// UnmarshalJSON decodes the web3 RPC transaction format.
func (tx *Transaction) UnmarshalJSON(input []byte) error {
	var dec txdata
	if err := dec.UnmarshalJSON(input); err != nil {
		return err
	}

	withSignature := dec.V.Sign() != 0 || dec.R.Sign() != 0 || dec.S.Sign() != 0
	if withSignature {
		var V byte
		if isProtectedV(dec.V) {
			chainID := deriveChainId(dec.V).Uint64()
			V = byte(dec.V.Uint64() - 35 - 2*chainID)
		} else {
			V = byte(dec.V.Uint64() - 27)
		}
		if !crypto.ValidateSignatureValues(V, dec.R, dec.S, false) {
			return ErrInvalidSig
		}
	}

	*tx = Transaction{data: dec}
	return nil
}

<<<<<<< HEAD
func (tx *Transaction) Data() []byte       { return common.CopyBytes(tx.data.Payload) }
func (tx *Transaction) Gas() uint64        { return tx.data.GasLimit }
func (tx *Transaction) GasPrice() *big.Int { return new(big.Int).Set(tx.data.Price) }
func (tx *Transaction) GasCurrency() *common.Address {
	if tx.data.GasCurrency == nil {
		return nil
	} else {
		address := common.BytesToAddress(tx.data.GasCurrency.Bytes())
		return &address
=======
func (tx *Transaction) Data() []byte                 { return common.CopyBytes(tx.data.Payload) }
func (tx *Transaction) Gas() uint64                  { return tx.data.GasLimit }
func (tx *Transaction) GasPrice() *big.Int           { return new(big.Int).Set(tx.data.Price) }
func (tx *Transaction) GasCurrency() *common.Address { return tx.data.GasCurrency }
func (tx *Transaction) NonNilGasCurrency() *common.Address {
	if tx.data.GasCurrency == nil {
		return &params.AuthorizedTransferAddress
	} else {
		return tx.data.GasCurrency
>>>>>>> 733475f1
	}
}
func (tx *Transaction) Value() *big.Int  { return new(big.Int).Set(tx.data.Amount) }
func (tx *Transaction) Nonce() uint64    { return tx.data.AccountNonce }
func (tx *Transaction) CheckNonce() bool { return true }

// To returns the recipient address of the transaction.
// It returns nil if the transaction is a contract creation.
func (tx *Transaction) To() *common.Address {
	if tx.data.Recipient == nil {
		return nil
	}
	to := *tx.data.Recipient
	return &to
}

// Hash hashes the RLP encoding of tx.
// It uniquely identifies the transaction.
func (tx *Transaction) Hash() common.Hash {
	if hash := tx.hash.Load(); hash != nil {
		return hash.(common.Hash)
	}
	v := rlpHash(tx)
	tx.hash.Store(v)
	return v
}

// Size returns the true RLP encoded storage size of the transaction, either by
// encoding and returning it, or returning a previsouly cached value.
func (tx *Transaction) Size() common.StorageSize {
	if size := tx.size.Load(); size != nil {
		return size.(common.StorageSize)
	}
	c := writeCounter(0)
	rlp.Encode(&c, &tx.data)
	tx.size.Store(common.StorageSize(c))
	return common.StorageSize(c)
}

// AsMessage returns the transaction as a core.Message.
//
// AsMessage requires a signer to derive the sender.
//
// XXX Rename message to something less arbitrary?
func (tx *Transaction) AsMessage(s Signer) (Message, error) {
	msg := Message{
		nonce:       tx.data.AccountNonce,
		gasLimit:    tx.data.GasLimit,
		gasPrice:    new(big.Int).Set(tx.data.Price),
		gasCurrency: tx.data.GasCurrency,
		to:          tx.data.Recipient,
		amount:      tx.data.Amount,
		data:        tx.data.Payload,
		checkNonce:  true,
	}

	var err error
	msg.from, err = Sender(s, tx)
	return msg, err
}

// WithSignature returns a new transaction with the given signature.
// This signature needs to be in the [R || S || V] format where V is 0 or 1.
func (tx *Transaction) WithSignature(signer Signer, sig []byte) (*Transaction, error) {
	r, s, v, err := signer.SignatureValues(tx, sig)
	if err != nil {
		return nil, err
	}
	cpy := &Transaction{data: tx.data}
	cpy.data.R, cpy.data.S, cpy.data.V = r, s, v
	return cpy, nil
}

// Cost returns amount + gasprice * gaslimit.
func (tx *Transaction) Cost() *big.Int {
	total := new(big.Int).Mul(tx.data.Price, new(big.Int).SetUint64(tx.data.GasLimit))
	total.Add(total, tx.data.Amount)
	return total
}

func (tx *Transaction) RawSignatureValues() (*big.Int, *big.Int, *big.Int) {
	return tx.data.V, tx.data.R, tx.data.S
}

// Transactions is a Transaction slice type for basic sorting.
type Transactions []*Transaction

// Len returns the length of s.
func (s Transactions) Len() int { return len(s) }

// Swap swaps the i'th and the j'th element in s.
func (s Transactions) Swap(i, j int) { s[i], s[j] = s[j], s[i] }

// GetRlp implements Rlpable and returns the i'th element of s in rlp.
func (s Transactions) GetRlp(i int) []byte {
	enc, _ := rlp.EncodeToBytes(s[i])
	return enc
}

// TxDifference returns a new set which is the difference between a and b.
func TxDifference(a, b Transactions) Transactions {
	keep := make(Transactions, 0, len(a))

	remove := make(map[common.Hash]struct{})
	for _, tx := range b {
		remove[tx.Hash()] = struct{}{}
	}

	for _, tx := range a {
		if _, ok := remove[tx.Hash()]; !ok {
			keep = append(keep, tx)
		}
	}

	return keep
}

// TxByNonce implements the sort interface to allow sorting a list of transactions
// by their nonces. This is usually only useful for sorting transactions from a
// single account, otherwise a nonce comparison doesn't make much sense.
type TxByNonce Transactions

func (s TxByNonce) Len() int           { return len(s) }
func (s TxByNonce) Less(i, j int) bool { return s[i].data.AccountNonce < s[j].data.AccountNonce }
func (s TxByNonce) Swap(i, j int)      { s[i], s[j] = s[j], s[i] }

// TxByPrice implements both the sort and the heap interface, making it useful
// for all at once sorting as well as individually adding and removing elements.
type TxByPrice struct {
	txs       Transactions
	txCmpFunc func(tx1, tx2 *Transaction) int
}

func (s TxByPrice) Len() int           { return len(s.txs) }
func (s TxByPrice) Less(i, j int) bool { return s.txCmpFunc(s.txs[i], s.txs[j]) > 0 }
func (s TxByPrice) Swap(i, j int)      { s.txs[i], s.txs[j] = s.txs[j], s.txs[i] }

func (s *TxByPrice) Push(x interface{}) {
	s.txs = append(s.txs, x.(*Transaction))
}

func (s *TxByPrice) Pop() interface{} {
	old := s.txs
	n := len(old)
	x := old[n-1]
	s.txs = old[0 : n-1]
	return x
}

func (s *TxByPrice) Peek() *Transaction {
	return s.txs[0]
}

func (s *TxByPrice) Add(tx *Transaction) {
	s.txs[0] = tx
}

// TransactionsByPriceAndNonce represents a set of transactions that can return
// transactions in a profit-maximizing sorted order, while supporting removing
// entire batches of transactions for non-executable accounts.
type TransactionsByPriceAndNonce struct {
	txs    map[common.Address]Transactions // Per account nonce-sorted list of transactions
	heads  TxByPrice                       // Next transaction for each unique account (price heap)
	signer Signer                          // Signer for the set of transactions
}

// NewTransactionsByPriceAndNonce creates a transaction set that can retrieve
// price sorted transactions in a nonce-honouring way.
//
// Note, the input map is reowned so the caller should not interact any more with
// if after providing it to the constructor.
func NewTransactionsByPriceAndNonce(signer Signer, txs map[common.Address]Transactions, txCmpFunc func(tx1, tx2 *Transaction) int) *TransactionsByPriceAndNonce {
	// Initialize a price based heap with the head transactions
	heads := TxByPrice{
		txs:       make(Transactions, 0, len(txs)),
		txCmpFunc: txCmpFunc,
	}
	for from, accTxs := range txs {
		heads.Push(accTxs[0])
		// Ensure the sender address is from the signer
		acc, _ := Sender(signer, accTxs[0])
		txs[acc] = accTxs[1:]
		if from != acc {
			delete(txs, from)
		}
	}
	heap.Init(&heads)

	// Assemble and return the transaction set
	return &TransactionsByPriceAndNonce{
		txs:    txs,
		heads:  heads,
		signer: signer,
	}
}

// Peek returns the next transaction by price.
func (t *TransactionsByPriceAndNonce) Peek() *Transaction {
	if t.heads.Len() == 0 {
		return nil
	}
	return t.heads.Peek()
}

// Shift replaces the current best head with the next one from the same account.
func (t *TransactionsByPriceAndNonce) Shift() {
	acc, _ := Sender(t.signer, t.heads.Peek())
	if txs, ok := t.txs[acc]; ok && len(txs) > 0 {
		next := txs[0]
		t.txs[acc] = txs[1:]
		t.heads.Add(next)
		heap.Fix(&t.heads, 0)
	} else {
		heap.Pop(&t.heads)
	}
}

// Pop removes the best transaction, *not* replacing it with the next one from
// the same account. This should be used when a transaction cannot be executed
// and hence all subsequent ones should be discarded from the same account.
func (t *TransactionsByPriceAndNonce) Pop() {
	heap.Pop(&t.heads)
}

// Message is a fully derived transaction and implements core.Message
//
// NOTE: In a future PR this will be removed.
type Message struct {
	to          *common.Address
	from        common.Address
	nonce       uint64
	amount      *big.Int
	gasLimit    uint64
	gasPrice    *big.Int
	gasCurrency *common.Address
	data        []byte
	checkNonce  bool
}

func NewMessage(from common.Address, to *common.Address, nonce uint64, amount *big.Int, gasLimit uint64, gasPrice *big.Int, data []byte, checkNonce bool) Message {
	return Message{
		from:       from,
		to:         to,
		nonce:      nonce,
		amount:     amount,
		gasLimit:   gasLimit,
		gasPrice:   gasPrice,
		data:       data,
		checkNonce: checkNonce,
	}
}

<<<<<<< HEAD
func (m Message) From() common.Address { return m.from }
func (m Message) To() *common.Address  { return m.to }
func (m Message) GasPrice() *big.Int   { return m.gasPrice }
func (m Message) GasCurrency() *common.Address  { return m.gasCurrency }
func (m Message) Value() *big.Int      { return m.amount }
func (m Message) Gas() uint64          { return m.gasLimit }
func (m Message) Nonce() uint64        { return m.nonce }
func (m Message) Data() []byte         { return m.data }
func (m Message) CheckNonce() bool     { return m.checkNonce }
=======
func (m Message) From() common.Address         { return m.from }
func (m Message) To() *common.Address          { return m.to }
func (m Message) GasPrice() *big.Int           { return m.gasPrice }
func (m Message) GasCurrency() *common.Address { return m.gasCurrency }
func (m Message) Value() *big.Int              { return m.amount }
func (m Message) Gas() uint64                  { return m.gasLimit }
func (m Message) Nonce() uint64                { return m.nonce }
func (m Message) Data() []byte                 { return m.data }
func (m Message) CheckNonce() bool             { return m.checkNonce }
>>>>>>> 733475f1
<|MERGE_RESOLUTION|>--- conflicted
+++ resolved
@@ -176,17 +176,6 @@
 	return nil
 }
 
-<<<<<<< HEAD
-func (tx *Transaction) Data() []byte       { return common.CopyBytes(tx.data.Payload) }
-func (tx *Transaction) Gas() uint64        { return tx.data.GasLimit }
-func (tx *Transaction) GasPrice() *big.Int { return new(big.Int).Set(tx.data.Price) }
-func (tx *Transaction) GasCurrency() *common.Address {
-	if tx.data.GasCurrency == nil {
-		return nil
-	} else {
-		address := common.BytesToAddress(tx.data.GasCurrency.Bytes())
-		return &address
-=======
 func (tx *Transaction) Data() []byte                 { return common.CopyBytes(tx.data.Payload) }
 func (tx *Transaction) Gas() uint64                  { return tx.data.GasLimit }
 func (tx *Transaction) GasPrice() *big.Int           { return new(big.Int).Set(tx.data.Price) }
@@ -196,7 +185,6 @@
 		return &params.AuthorizedTransferAddress
 	} else {
 		return tx.data.GasCurrency
->>>>>>> 733475f1
 	}
 }
 func (tx *Transaction) Value() *big.Int  { return new(big.Int).Set(tx.data.Amount) }
@@ -449,7 +437,6 @@
 	}
 }
 
-<<<<<<< HEAD
 func (m Message) From() common.Address { return m.from }
 func (m Message) To() *common.Address  { return m.to }
 func (m Message) GasPrice() *big.Int   { return m.gasPrice }
@@ -458,15 +445,4 @@
 func (m Message) Gas() uint64          { return m.gasLimit }
 func (m Message) Nonce() uint64        { return m.nonce }
 func (m Message) Data() []byte         { return m.data }
-func (m Message) CheckNonce() bool     { return m.checkNonce }
-=======
-func (m Message) From() common.Address         { return m.from }
-func (m Message) To() *common.Address          { return m.to }
-func (m Message) GasPrice() *big.Int           { return m.gasPrice }
-func (m Message) GasCurrency() *common.Address { return m.gasCurrency }
-func (m Message) Value() *big.Int              { return m.amount }
-func (m Message) Gas() uint64                  { return m.gasLimit }
-func (m Message) Nonce() uint64                { return m.nonce }
-func (m Message) Data() []byte                 { return m.data }
-func (m Message) CheckNonce() bool             { return m.checkNonce }
->>>>>>> 733475f1
+func (m Message) CheckNonce() bool     { return m.checkNonce }