// Copyright 2015 The go-ethereum Authors
// This file is part of go-ethereum.
//
// go-ethereum is free software: you can redistribute it and/or modify
// it under the terms of the GNU General Public License as published by
// the Free Software Foundation, either version 3 of the License, or
// (at your option) any later version.
//
// go-ethereum is distributed in the hope that it will be useful,
// but WITHOUT ANY WARRANTY; without even the implied warranty of
// MERCHANTABILITY or FITNESS FOR A PARTICULAR PURPOSE. See the
// GNU General Public License for more details.
//
// You should have received a copy of the GNU General Public License
// along with go-ethereum. If not, see <http://www.gnu.org/licenses/>.

// Package utils contains internal helper functions for go-ethereum commands.
package utils

import (
	"crypto/ecdsa"
	"fmt"
	"io/ioutil"
	"math/big"
	"os"
	"path/filepath"
	"strconv"
	"strings"
	"time"

	"github.com/ethereum/go-ethereum/accounts"
	"github.com/ethereum/go-ethereum/accounts/keystore"
	"github.com/ethereum/go-ethereum/common"
	"github.com/ethereum/go-ethereum/common/fdlimit"
	"github.com/ethereum/go-ethereum/consensus"
	"github.com/ethereum/go-ethereum/consensus/clique"
	"github.com/ethereum/go-ethereum/consensus/ethash"
	"github.com/ethereum/go-ethereum/consensus/istanbul"
	"github.com/ethereum/go-ethereum/core"
	"github.com/ethereum/go-ethereum/core/state"
	"github.com/ethereum/go-ethereum/core/vm"
	"github.com/ethereum/go-ethereum/crypto"
	"github.com/ethereum/go-ethereum/dashboard"
	"github.com/ethereum/go-ethereum/eth"
	"github.com/ethereum/go-ethereum/eth/downloader"
	"github.com/ethereum/go-ethereum/ethdb"
	"github.com/ethereum/go-ethereum/ethstats"
	"github.com/ethereum/go-ethereum/les"
	"github.com/ethereum/go-ethereum/log"
	"github.com/ethereum/go-ethereum/metrics"
	"github.com/ethereum/go-ethereum/metrics/influxdb"
	"github.com/ethereum/go-ethereum/node"
	"github.com/ethereum/go-ethereum/p2p"
	"github.com/ethereum/go-ethereum/p2p/discv5"
	"github.com/ethereum/go-ethereum/p2p/enode"
	"github.com/ethereum/go-ethereum/p2p/nat"
	"github.com/ethereum/go-ethereum/p2p/netutil"
	"github.com/ethereum/go-ethereum/params"
	whisper "github.com/ethereum/go-ethereum/whisper/whisperv6"
	cli "gopkg.in/urfave/cli.v1"
)

var (
	CommandHelpTemplate = `{{.cmd.Name}}{{if .cmd.Subcommands}} command{{end}}{{if .cmd.Flags}} [command options]{{end}} [arguments...]
{{if .cmd.Description}}{{.cmd.Description}}
{{end}}{{if .cmd.Subcommands}}
SUBCOMMANDS:
	{{range .cmd.Subcommands}}{{.Name}}{{with .ShortName}}, {{.}}{{end}}{{ "\t" }}{{.Usage}}
	{{end}}{{end}}{{if .categorizedFlags}}
{{range $idx, $categorized := .categorizedFlags}}{{$categorized.Name}} OPTIONS:
{{range $categorized.Flags}}{{"\t"}}{{.}}
{{end}}
{{end}}{{end}}`
)

func init() {
	cli.AppHelpTemplate = `{{.Name}} {{if .Flags}}[global options] {{end}}command{{if .Flags}} [command options]{{end}} [arguments...]

VERSION:
   {{.Version}}

COMMANDS:
   {{range .Commands}}{{.Name}}{{with .ShortName}}, {{.}}{{end}}{{ "\t" }}{{.Usage}}
   {{end}}{{if .Flags}}
GLOBAL OPTIONS:
   {{range .Flags}}{{.}}
   {{end}}{{end}}
`

	cli.CommandHelpTemplate = CommandHelpTemplate
}

// NewApp creates an app with sane defaults.
func NewApp(gitCommit, usage string) *cli.App {
	app := cli.NewApp()
	app.Name = filepath.Base(os.Args[0])
	app.Author = ""
	//app.Authors = nil
	app.Email = ""
	app.Version = params.VersionWithMeta
	if len(gitCommit) >= 8 {
		app.Version += "-" + gitCommit[:8]
	}
	app.Usage = usage
	return app
}

// These are all the command line flags we support.
// If you add to this list, please remember to include the
// flag in the appropriate command definition.
//
// The flags are defined here so their names and help texts
// are the same for all commands.

var (
	// General settings
	DataDirFlag = DirectoryFlag{
		Name:  "datadir",
		Usage: "Data directory for the databases and keystore",
		Value: DirectoryString{node.DefaultDataDir()},
	}
	KeyStoreDirFlag = DirectoryFlag{
		Name:  "keystore",
		Usage: "Directory for the keystore (default = inside the datadir)",
	}
	NoUSBFlag = cli.BoolFlag{
		Name:  "nousb",
		Usage: "Disables monitoring for and managing USB hardware wallets",
	}
	NetworkIdFlag = cli.Uint64Flag{
		Name:  "networkid",
		Usage: "Network identifier (integer, 1=Frontier, 2=Morden (disused), 3=Ropsten, 4=Rinkeby, 5=Ottoman)",
		Value: node.DefaultConfig.P2P.NetworkId,
	}
	TestnetFlag = cli.BoolFlag{
		Name:  "testnet",
		Usage: "Ropsten network: pre-configured proof-of-work test network",
	}
	RinkebyFlag = cli.BoolFlag{
		Name:  "rinkeby",
		Usage: "Rinkeby network: pre-configured proof-of-authority test network",
	}
	GoerliFlag = cli.BoolFlag{
		Name:  "goerli",
		Usage: "Görli network: pre-configured proof-of-authority test network",
	}
	ConstantinopleOverrideFlag = cli.Uint64Flag{
		Name:  "override.constantinople",
		Usage: "Manually specify constantinople fork-block, overriding the bundled setting",
	}
	DeveloperFlag = cli.BoolFlag{
		Name:  "dev",
		Usage: "Ephemeral proof-of-authority network with a pre-funded developer account, mining enabled",
	}
	OttomanFlag = cli.BoolFlag{
		Name:  "ottoman",
		Usage: "Ottoman network: pre-configured istanbul bft test network",
	}
	DeveloperPeriodFlag = cli.IntFlag{
		Name:  "dev.period",
		Usage: "Block period to use in developer mode (0 = mine only if transaction pending)",
	}
	IdentityFlag = cli.StringFlag{
		Name:  "identity",
		Usage: "Custom node name",
	}
	DocRootFlag = DirectoryFlag{
		Name:  "docroot",
		Usage: "Document Root for HTTPClient file scheme",
		Value: DirectoryString{homeDir()},
	}
	defaultSyncMode = eth.DefaultConfig.SyncMode
	SyncModeFlag    = TextMarshalerFlag{
		Name:  "syncmode",
		Usage: `Blockchain sync mode ("fast", "full", "light", or "ultralight")`,
		Value: &defaultSyncMode,
	}
	GCModeFlag = cli.StringFlag{
		Name:  "gcmode",
		Usage: `Blockchain garbage collection mode ("full", "archive")`,
		Value: "full",
	}
	LightServFlag = cli.IntFlag{
		Name:  "lightserv",
		Usage: "Maximum percentage of time allowed for serving LES requests (0-90)",
		Value: eth.DefaultConfig.LightServ,
	}
	LightPeersFlag = cli.IntFlag{
		Name:  "lightpeers",
		Usage: "Maximum number of LES client peers",
		Value: eth.DefaultConfig.LightPeers,
	}
	LightKDFFlag = cli.BoolFlag{
		Name:  "lightkdf",
		Usage: "Reduce key-derivation RAM & CPU usage at some expense of KDF strength",
	}
	WhitelistFlag = cli.StringFlag{
		Name:  "whitelist",
		Usage: "Comma separated block number-to-hash mappings to enforce (<number>=<hash>)",
	}
	EtherbaseFlag = cli.StringFlag{
		Name:  "etherbase",
		Usage: "Public address for transaction broadcasting and block mining rewards (default = first account)",
		Value: "0",
	}
	BLSbaseFlag = cli.StringFlag{
		Name:  "blsbase",
		Usage: "Public address for block mining BLS signatures (default = first account created)",
		Value: "0",
	}
	// Dashboard settings
	DashboardEnabledFlag = cli.BoolFlag{
		Name:  metrics.DashboardEnabledFlag,
		Usage: "Enable the dashboard",
	}
	DashboardAddrFlag = cli.StringFlag{
		Name:  "dashboard.addr",
		Usage: "Dashboard listening interface",
		Value: dashboard.DefaultConfig.Host,
	}
	DashboardPortFlag = cli.IntFlag{
		Name:  "dashboard.host",
		Usage: "Dashboard listening port",
		Value: dashboard.DefaultConfig.Port,
	}
	DashboardRefreshFlag = cli.DurationFlag{
		Name:  "dashboard.refresh",
		Usage: "Dashboard metrics collection refresh rate",
		Value: dashboard.DefaultConfig.Refresh,
	}
	// Ethash settings
	EthashCacheDirFlag = DirectoryFlag{
		Name:  "ethash.cachedir",
		Usage: "Directory to store the ethash verification caches (default = inside the datadir)",
	}
	EthashCachesInMemoryFlag = cli.IntFlag{
		Name:  "ethash.cachesinmem",
		Usage: "Number of recent ethash caches to keep in memory (16MB each)",
		Value: eth.DefaultConfig.Ethash.CachesInMem,
	}
	EthashCachesOnDiskFlag = cli.IntFlag{
		Name:  "ethash.cachesondisk",
		Usage: "Number of recent ethash caches to keep on disk (16MB each)",
		Value: eth.DefaultConfig.Ethash.CachesOnDisk,
	}
	EthashDatasetDirFlag = DirectoryFlag{
		Name:  "ethash.dagdir",
		Usage: "Directory to store the ethash mining DAGs (default = inside home folder)",
		Value: DirectoryString{eth.DefaultConfig.Ethash.DatasetDir},
	}
	EthashDatasetsInMemoryFlag = cli.IntFlag{
		Name:  "ethash.dagsinmem",
		Usage: "Number of recent ethash mining DAGs to keep in memory (1+GB each)",
		Value: eth.DefaultConfig.Ethash.DatasetsInMem,
	}
	EthashDatasetsOnDiskFlag = cli.IntFlag{
		Name:  "ethash.dagsondisk",
		Usage: "Number of recent ethash mining DAGs to keep on disk (1+GB each)",
		Value: eth.DefaultConfig.Ethash.DatasetsOnDisk,
	}
	// Transaction pool settings
	TxPoolLocalsFlag = cli.StringFlag{
		Name:  "txpool.locals",
		Usage: "Comma separated accounts to treat as locals (no flush, priority inclusion)",
	}
	TxPoolNoLocalsFlag = cli.BoolFlag{
		Name:  "txpool.nolocals",
		Usage: "Disables price exemptions for locally submitted transactions",
	}
	TxPoolJournalFlag = cli.StringFlag{
		Name:  "txpool.journal",
		Usage: "Disk journal for local transaction to survive node restarts",
		Value: core.DefaultTxPoolConfig.Journal,
	}
	TxPoolRejournalFlag = cli.DurationFlag{
		Name:  "txpool.rejournal",
		Usage: "Time interval to regenerate the local transaction journal",
		Value: core.DefaultTxPoolConfig.Rejournal,
	}
	TxPoolPriceLimitFlag = cli.Uint64Flag{
		Name:  "txpool.pricelimit",
		Usage: "Minimum gas price limit to enforce for acceptance into the pool",
		Value: eth.DefaultConfig.TxPool.PriceLimit,
	}
	TxPoolPriceBumpFlag = cli.Uint64Flag{
		Name:  "txpool.pricebump",
		Usage: "Price bump percentage to replace an already existing transaction",
		Value: eth.DefaultConfig.TxPool.PriceBump,
	}
	TxPoolAccountSlotsFlag = cli.Uint64Flag{
		Name:  "txpool.accountslots",
		Usage: "Minimum number of executable transaction slots guaranteed per account",
		Value: eth.DefaultConfig.TxPool.AccountSlots,
	}
	TxPoolGlobalSlotsFlag = cli.Uint64Flag{
		Name:  "txpool.globalslots",
		Usage: "Maximum number of executable transaction slots for all accounts",
		Value: eth.DefaultConfig.TxPool.GlobalSlots,
	}
	TxPoolAccountQueueFlag = cli.Uint64Flag{
		Name:  "txpool.accountqueue",
		Usage: "Maximum number of non-executable transaction slots permitted per account",
		Value: eth.DefaultConfig.TxPool.AccountQueue,
	}
	TxPoolGlobalQueueFlag = cli.Uint64Flag{
		Name:  "txpool.globalqueue",
		Usage: "Maximum number of non-executable transaction slots for all accounts",
		Value: eth.DefaultConfig.TxPool.GlobalQueue,
	}
	TxPoolLifetimeFlag = cli.DurationFlag{
		Name:  "txpool.lifetime",
		Usage: "Maximum amount of time non-executable transaction are queued",
		Value: eth.DefaultConfig.TxPool.Lifetime,
	}
	// Performance tuning settings
	CacheFlag = cli.IntFlag{
		Name:  "cache",
		Usage: "Megabytes of memory allocated to internal caching",
		Value: 1024,
	}
	CacheDatabaseFlag = cli.IntFlag{
		Name:  "cache.database",
		Usage: "Percentage of cache memory allowance to use for database io",
		Value: 50,
	}
	CacheTrieFlag = cli.IntFlag{
		Name:  "cache.trie",
		Usage: "Percentage of cache memory allowance to use for trie caching",
		Value: 25,
	}
	CacheGCFlag = cli.IntFlag{
		Name:  "cache.gc",
		Usage: "Percentage of cache memory allowance to use for trie pruning",
		Value: 25,
	}
	TrieCacheGenFlag = cli.IntFlag{
		Name:  "trie-cache-gens",
		Usage: "Number of trie node generations to keep in memory",
		Value: int(state.MaxTrieCacheGen),
	}
	// Miner settings
	MiningEnabledFlag = cli.BoolFlag{
		Name:  "mine",
		Usage: "Enable mining",
	}
	MinerThreadsFlag = cli.IntFlag{
		Name:  "miner.threads",
		Usage: "Number of CPU threads to use for mining",
		Value: 0,
	}
	MinerLegacyThreadsFlag = cli.IntFlag{
		Name:  "minerthreads",
		Usage: "Number of CPU threads to use for mining (deprecated, use --miner.threads)",
		Value: 0,
	}
	MinerNotifyFlag = cli.StringFlag{
		Name:  "miner.notify",
		Usage: "Comma separated HTTP URL list to notify of new work packages",
	}
	MinerGasTargetFlag = cli.Uint64Flag{
		Name:  "miner.gastarget",
		Usage: "Target gas floor for mined blocks",
		Value: eth.DefaultConfig.MinerGasFloor,
	}
	MinerLegacyGasTargetFlag = cli.Uint64Flag{
		Name:  "targetgaslimit",
		Usage: "Target gas floor for mined blocks (deprecated, use --miner.gastarget)",
		Value: eth.DefaultConfig.MinerGasFloor,
	}
	MinerGasLimitFlag = cli.Uint64Flag{
		Name:  "miner.gaslimit",
		Usage: "Target gas ceiling for mined blocks",
		Value: eth.DefaultConfig.MinerGasCeil,
	}
	MinerGasPriceFlag = BigFlag{
		Name:  "miner.gasprice",
		Usage: "Minimum gas price for mining a transaction",
		Value: eth.DefaultConfig.MinerGasPrice,
	}
	MinerLegacyGasPriceFlag = BigFlag{
		Name:  "gasprice",
		Usage: "Minimum gas price for mining a transaction (deprecated, use --miner.gasprice)",
		Value: eth.DefaultConfig.MinerGasPrice,
	}
	MinerExtraDataFlag = cli.StringFlag{
		Name:  "miner.extradata",
		Usage: "Block extra data set by the miner (default = client version)",
	}
	MinerLegacyExtraDataFlag = cli.StringFlag{
		Name:  "extradata",
		Usage: "Block extra data set by the miner (default = client version, deprecated, use --miner.extradata)",
	}
	MinerRecommitIntervalFlag = cli.DurationFlag{
		Name:  "miner.recommit",
		Usage: "Time interval to recreate the block being mined",
		Value: eth.DefaultConfig.MinerRecommit,
	}
	MinerNoVerfiyFlag = cli.BoolFlag{
		Name:  "miner.noverify",
		Usage: "Disable remote sealing verification",
	}
	MinerVerificationServiceUrlFlag = cli.StringFlag{
		Name:  "miner.verificationpool",
		Usage: "URL to the verification service to be used by the miner to attest users' phone numbers",
		Value: eth.DefaultConfig.MinerVerificationServiceUrl,
	}
	// Account settings
	UnlockedAccountFlag = cli.StringFlag{
		Name:  "unlock",
		Usage: "Comma separated list of accounts to unlock",
		Value: "",
	}
	PasswordFileFlag = cli.StringFlag{
		Name:  "password",
		Usage: "Password file to use for non-interactive password input",
		Value: "",
	}

	VMEnableDebugFlag = cli.BoolFlag{
		Name:  "vmdebug",
		Usage: "Record information useful for VM and contract debugging",
	}
	// Logging and debug settings
	EthStatsURLFlag = cli.StringFlag{
		Name:  "ethstats",
		Usage: "Reporting URL of a ethstats service (nodename:secret@host:port)",
	}
	FakePoWFlag = cli.BoolFlag{
		Name:  "fakepow",
		Usage: "Disables proof-of-work verification",
	}
	NoCompactionFlag = cli.BoolFlag{
		Name:  "nocompaction",
		Usage: "Disables db compaction after import",
	}
	// RPC settings
	RPCEnabledFlag = cli.BoolFlag{
		Name:  "rpc",
		Usage: "Enable the HTTP-RPC server",
	}
	RPCListenAddrFlag = cli.StringFlag{
		Name:  "rpcaddr",
		Usage: "HTTP-RPC server listening interface",
		Value: node.DefaultHTTPHost,
	}
	RPCPortFlag = cli.IntFlag{
		Name:  "rpcport",
		Usage: "HTTP-RPC server listening port",
		Value: node.DefaultHTTPPort,
	}
	RPCCORSDomainFlag = cli.StringFlag{
		Name:  "rpccorsdomain",
		Usage: "Comma separated list of domains from which to accept cross origin requests (browser enforced)",
		Value: "",
	}
	RPCVirtualHostsFlag = cli.StringFlag{
		Name:  "rpcvhosts",
		Usage: "Comma separated list of virtual hostnames from which to accept requests (server enforced). Accepts '*' wildcard.",
		Value: strings.Join(node.DefaultConfig.HTTPVirtualHosts, ","),
	}
	RPCApiFlag = cli.StringFlag{
		Name:  "rpcapi",
		Usage: "API's offered over the HTTP-RPC interface",
		Value: "",
	}
	IPCDisabledFlag = cli.BoolFlag{
		Name:  "ipcdisable",
		Usage: "Disable the IPC-RPC server",
	}
	IPCPathFlag = DirectoryFlag{
		Name:  "ipcpath",
		Usage: "Filename for IPC socket/pipe within the datadir (explicit paths escape it)",
	}
	WSEnabledFlag = cli.BoolFlag{
		Name:  "ws",
		Usage: "Enable the WS-RPC server",
	}
	WSListenAddrFlag = cli.StringFlag{
		Name:  "wsaddr",
		Usage: "WS-RPC server listening interface",
		Value: node.DefaultWSHost,
	}
	WSPortFlag = cli.IntFlag{
		Name:  "wsport",
		Usage: "WS-RPC server listening port",
		Value: node.DefaultWSPort,
	}
	WSApiFlag = cli.StringFlag{
		Name:  "wsapi",
		Usage: "API's offered over the WS-RPC interface",
		Value: "",
	}
	WSAllowedOriginsFlag = cli.StringFlag{
		Name:  "wsorigins",
		Usage: "Origins from which to accept websockets requests",
		Value: "",
	}
	ExecFlag = cli.StringFlag{
		Name:  "exec",
		Usage: "Execute JavaScript statement",
	}
	PreloadJSFlag = cli.StringFlag{
		Name:  "preload",
		Usage: "Comma separated list of JavaScript files to preload into the console",
	}

	// Network Settings
	MaxPeersFlag = cli.IntFlag{
		Name:  "maxpeers",
		Usage: "Maximum number of network peers (network disabled if set to 0)",
		Value: 25,
	}
	MaxPendingPeersFlag = cli.IntFlag{
		Name:  "maxpendpeers",
		Usage: "Maximum number of pending connection attempts (defaults used if set to 0)",
		Value: 0,
	}
	ListenPortFlag = cli.IntFlag{
		Name:  "port",
		Usage: "Network listening port",
		Value: 30303,
	}
	BootnodesFlag = cli.StringFlag{
		Name:  "bootnodes",
		Usage: "Comma separated enode URLs for P2P discovery bootstrap (set v4+v5 instead for light servers)",
		Value: "",
	}
	BootnodesV4Flag = cli.StringFlag{
		Name:  "bootnodesv4",
		Usage: "Comma separated enode URLs for P2P v4 discovery bootstrap (light server, full nodes)",
		Value: "",
	}
	BootnodesV5Flag = cli.StringFlag{
		Name:  "bootnodesv5",
		Usage: "Comma separated enode URLs for P2P v5 discovery bootstrap (light server, light nodes)",
		Value: "",
	}
	NodeKeyFileFlag = cli.StringFlag{
		Name:  "nodekey",
		Usage: "P2P node key file",
	}
	NodeKeyHexFlag = cli.StringFlag{
		Name:  "nodekeyhex",
		Usage: "P2P node key as hex (for testing)",
	}
	NATFlag = cli.StringFlag{
		Name:  "nat",
		Usage: "NAT port mapping mechanism (any|none|upnp|pmp|extip:<IP>)",
		Value: "any",
	}
	NoDiscoverFlag = cli.BoolFlag{
		Name:  "nodiscover",
		Usage: "Disables the peer discovery mechanism (manual peer addition)",
	}
	DiscoveryV5Flag = cli.BoolFlag{
		Name:  "v5disc",
		Usage: "Enables the experimental RLPx V5 (Topic Discovery) mechanism",
	}
	NetrestrictFlag = cli.StringFlag{
		Name:  "netrestrict",
		Usage: "Restricts network communication to the given IP networks (CIDR masks)",
	}
	PingIPFromPacketFlag = cli.BoolFlag{
		Name:  "ping-ip-from-packet",
		Usage: "Has the discovery protocol use the IP address given by a ping packet",
	}
	UseInMemoryDiscoverTableFlag = cli.BoolFlag{
		Name:  "use-in-memory-discovery-table",
		Usage: "Specifies whether to use an in memory discovery table",
	}

	VersionCheckFlag = cli.BoolFlag{
		Name:  "disable-version-check",
		Usage: "Disable version check. Use if the parameter is set erroneously",
	}

	// ATM the url is left to the user and deployment to
	JSpathFlag = cli.StringFlag{
		Name:  "jspath",
		Usage: "JavaScript root path for `loadScript`",
		Value: ".",
	}

	WhisperEnabledFlag = cli.BoolFlag{
		Name:  "shh",
		Usage: "Enable Whisper",
	}
	WhisperMaxMessageSizeFlag = cli.IntFlag{
		Name:  "shh.maxmessagesize",
		Usage: "Max message size accepted",
		Value: int(whisper.DefaultMaxMessageSize),
	}
	WhisperMinPOWFlag = cli.Float64Flag{
		Name:  "shh.pow",
		Usage: "Minimum POW accepted",
		Value: whisper.DefaultMinimumPoW,
	}
	WhisperRestrictConnectionBetweenLightClientsFlag = cli.BoolFlag{
		Name:  "shh.restrict-light",
		Usage: "Restrict connection between two whisper light clients",
	}

	// Metrics flags
	MetricsEnabledFlag = cli.BoolFlag{
		Name:  metrics.MetricsEnabledFlag,
		Usage: "Enable metrics collection and reporting",
	}
	MetricsEnableInfluxDBFlag = cli.BoolFlag{
		Name:  "metrics.influxdb",
		Usage: "Enable metrics export/push to an external InfluxDB database",
	}
	MetricsInfluxDBEndpointFlag = cli.StringFlag{
		Name:  "metrics.influxdb.endpoint",
		Usage: "InfluxDB API endpoint to report metrics to",
		Value: "http://localhost:8086",
	}
	MetricsInfluxDBDatabaseFlag = cli.StringFlag{
		Name:  "metrics.influxdb.database",
		Usage: "InfluxDB database name to push reported metrics to",
		Value: "geth",
	}
	MetricsInfluxDBUsernameFlag = cli.StringFlag{
		Name:  "metrics.influxdb.username",
		Usage: "Username to authorize access to the database",
		Value: "test",
	}
	MetricsInfluxDBPasswordFlag = cli.StringFlag{
		Name:  "metrics.influxdb.password",
		Usage: "Password to authorize access to the database",
		Value: "test",
	}
	// Tags are part of every measurement sent to InfluxDB. Queries on tags are faster in InfluxDB.
	// For example `host` tag could be used so that we can group all nodes and average a measurement
	// across all of them, but also so that we can select a specific node and inspect its measurements.
	// https://docs.influxdata.com/influxdb/v1.4/concepts/key_concepts/#tag-key
	MetricsInfluxDBTagsFlag = cli.StringFlag{
		Name:  "metrics.influxdb.tags",
		Usage: "Comma-separated InfluxDB tags (key/values) attached to all measurements",
		Value: "host=localhost",
	}

	EWASMInterpreterFlag = cli.StringFlag{
		Name:  "vm.ewasm",
		Usage: "External ewasm configuration (default = built-in interpreter)",
		Value: "",
	}
	EVMInterpreterFlag = cli.StringFlag{
		Name:  "vm.evm",
		Usage: "External EVM configuration (default = built-in interpreter)",
		Value: "",
	}

	// Istanbul settings
	IstanbulRequestTimeoutFlag = cli.Uint64Flag{
		Name:  "istanbul.requesttimeout",
		Usage: "Timeout for each Istanbul round in milliseconds",
		Value: eth.DefaultConfig.Istanbul.RequestTimeout,
	}
	IstanbulBlockPeriodFlag = cli.Uint64Flag{
		Name:  "istanbul.blockperiod",
		Usage: "Default minimum difference between two consecutive block's timestamps in seconds",
		Value: eth.DefaultConfig.Istanbul.BlockPeriod,
	}
<<<<<<< HEAD

	// Proxy node settings
	ProxyFlag = cli.BoolFlag{
		Name:  "proxy.proxy",
		Usage: "Specifies whether this node is a proxy",
	}
	ProxyInternalFacingEndpointFlag = cli.StringFlag{
		Name:  "proxy.internalendpoint",
		Usage: "Specifies the internal facing endpoint for this proxy to listen to",
		Value: ":30503",
	}
	ProxiedValidatorAddressFlag = cli.StringFlag{
		Name:  "proxy.proxiedvalidatoraddress",
		Usage: "Address of the proxied validator",
	}

	// Proxied validator settings
	ProxiedFlag = cli.BoolFlag{
		Name:  "proxy.proxied",
		Usage: "Specifies whether this validator will be proxied by a proxy node",
	}
	ProxyEnodeURLPairFlag = cli.StringFlag{
		Name:  "proxy.proxyenodeurlpair",
		Usage: "proxy enode URL pair separated by a semicolon.  The format should be \"<internal facing enode URL>;<external facing enode URL>\"",
=======
	IstanbulProposerPolicyFlag = cli.Uint64Flag{
		Name:  "istanbul.proposerpolicy",
		Usage: "Default minimum difference between two consecutive block's timestamps in seconds",
		Value: uint64(eth.DefaultConfig.Istanbul.ProposerPolicy),
>>>>>>> 9945a333
	}
)

// MakeDataDir retrieves the currently requested data directory, terminating
// if none (or the empty string) is specified. If the node is starting a testnet,
// the a subdirectory of the specified datadir will be used.
func MakeDataDir(ctx *cli.Context) string {
	if path := ctx.GlobalString(DataDirFlag.Name); path != "" {
		if ctx.GlobalBool(TestnetFlag.Name) {
			return filepath.Join(path, "testnet")
		}
		if ctx.GlobalBool(RinkebyFlag.Name) {
			return filepath.Join(path, "rinkeby")
		}
		if ctx.GlobalBool(GoerliFlag.Name) {
			return filepath.Join(path, "goerli")
		}
		if ctx.GlobalBool(OttomanFlag.Name) {
			return filepath.Join(path, "ottoman")
		}
		return path
	}
	Fatalf("Cannot determine default data directory, please set manually (--datadir)")
	return ""
}

// setNodeKey creates a node key from set command line flags, either loading it
// from a file or as a specified hex value. If neither flags were provided, this
// method returns nil and an emphemeral key is to be generated.
func setNodeKey(ctx *cli.Context, cfg *p2p.Config) {
	var (
		hex  = ctx.GlobalString(NodeKeyHexFlag.Name)
		file = ctx.GlobalString(NodeKeyFileFlag.Name)
		key  *ecdsa.PrivateKey
		err  error
	)
	switch {
	case file != "" && hex != "":
		Fatalf("Options %q and %q are mutually exclusive", NodeKeyFileFlag.Name, NodeKeyHexFlag.Name)
	case file != "":
		if key, err = crypto.LoadECDSA(file); err != nil {
			Fatalf("Option %q: %v", NodeKeyFileFlag.Name, err)
		}
		cfg.PrivateKey = key
	case hex != "":
		if key, err = crypto.HexToECDSA(hex); err != nil {
			Fatalf("Option %q: %v", NodeKeyHexFlag.Name, err)
		}
		cfg.PrivateKey = key
	}
}

// setNodeUserIdent creates the user identifier from CLI flags.
func setNodeUserIdent(ctx *cli.Context, cfg *node.Config) {
	if identity := ctx.GlobalString(IdentityFlag.Name); len(identity) > 0 {
		cfg.UserIdent = identity
	}
}

// setBootstrapNodes creates a list of bootstrap nodes from the command line
// flags, reverting to pre-configured ones if none have been specified.
func setBootstrapNodes(ctx *cli.Context, cfg *p2p.Config) {
	urls := params.MainnetBootnodes
	switch {
	case ctx.GlobalIsSet(BootnodesFlag.Name) || ctx.GlobalIsSet(BootnodesV4Flag.Name):
		if ctx.GlobalIsSet(BootnodesV4Flag.Name) {
			urls = strings.Split(ctx.GlobalString(BootnodesV4Flag.Name), ",")
		} else {
			urls = strings.Split(ctx.GlobalString(BootnodesFlag.Name), ",")
		}
	case ctx.GlobalBool(TestnetFlag.Name):
		urls = params.TestnetBootnodes
	case ctx.GlobalBool(RinkebyFlag.Name):
		urls = params.RinkebyBootnodes
	case ctx.GlobalBool(GoerliFlag.Name):
		urls = params.GoerliBootnodes
	case ctx.GlobalBool(OttomanFlag.Name):
		urls = params.OttomanBootnodes
	case cfg.BootstrapNodes != nil:
		return // already set, don't apply defaults.
	}

	cfg.BootstrapNodes = make([]*enode.Node, 0, len(urls))
	for _, url := range urls {
		node, err := enode.ParseV4(url)
		if err != nil {
			log.Crit("Bootstrap URL invalid", "enode", url, "err", err)
		}
		cfg.BootstrapNodes = append(cfg.BootstrapNodes, node)
	}
}

// setBootstrapNodesV5 creates a list of bootstrap nodes from the command line
// flags, reverting to pre-configured ones if none have been specified.
func setBootstrapNodesV5(ctx *cli.Context, cfg *p2p.Config) {
	urls := params.DiscoveryV5Bootnodes
	switch {
	case ctx.GlobalIsSet(BootnodesFlag.Name) || ctx.GlobalIsSet(BootnodesV5Flag.Name):
		if ctx.GlobalIsSet(BootnodesV5Flag.Name) {
			urls = strings.Split(ctx.GlobalString(BootnodesV5Flag.Name), ",")
		} else {
			urls = strings.Split(ctx.GlobalString(BootnodesFlag.Name), ",")
		}
	case ctx.GlobalBool(RinkebyFlag.Name):
		urls = params.RinkebyBootnodes
	case ctx.GlobalBool(GoerliFlag.Name):
		urls = params.GoerliBootnodes
	case cfg.BootstrapNodesV5 != nil:
		return // already set, don't apply defaults.
	}

	cfg.BootstrapNodesV5 = make([]*discv5.Node, 0, len(urls))
	for _, url := range urls {
		node, err := discv5.ParseNode(url)
		if err != nil {
			log.Error("Bootstrap URL invalid", "enode", url, "err", err)
			continue
		}
		cfg.BootstrapNodesV5 = append(cfg.BootstrapNodesV5, node)
	}
}

// setListenAddress creates a TCP listening address string from set command
// line flags.
func setListenAddress(ctx *cli.Context, cfg *p2p.Config) {
	if ctx.GlobalIsSet(ListenPortFlag.Name) {
		cfg.ListenAddr = fmt.Sprintf(":%d", ctx.GlobalInt(ListenPortFlag.Name))
	}
}

// setNAT creates a port mapper from command line flags.
func setNAT(ctx *cli.Context, cfg *p2p.Config) {
	if ctx.GlobalIsSet(NATFlag.Name) {
		natif, err := nat.Parse(ctx.GlobalString(NATFlag.Name))
		if err != nil {
			Fatalf("Option %s: %v", NATFlag.Name, err)
		}
		cfg.NAT = natif
	}
}

// splitAndTrim splits input separated by a comma
// and trims excessive white space from the substrings.
func splitAndTrim(input string) []string {
	result := strings.Split(input, ",")
	for i, r := range result {
		result[i] = strings.TrimSpace(r)
	}
	return result
}

// setHTTP creates the HTTP RPC listener interface string from the set
// command line flags, returning empty if the HTTP endpoint is disabled.
func setHTTP(ctx *cli.Context, cfg *node.Config) {
	if ctx.GlobalBool(RPCEnabledFlag.Name) && cfg.HTTPHost == "" {
		cfg.HTTPHost = "127.0.0.1"
		if ctx.GlobalIsSet(RPCListenAddrFlag.Name) {
			cfg.HTTPHost = ctx.GlobalString(RPCListenAddrFlag.Name)
		}
	}

	if ctx.GlobalIsSet(RPCPortFlag.Name) {
		cfg.HTTPPort = ctx.GlobalInt(RPCPortFlag.Name)
	}
	if ctx.GlobalIsSet(RPCCORSDomainFlag.Name) {
		cfg.HTTPCors = splitAndTrim(ctx.GlobalString(RPCCORSDomainFlag.Name))
	}
	if ctx.GlobalIsSet(RPCApiFlag.Name) {
		cfg.HTTPModules = splitAndTrim(ctx.GlobalString(RPCApiFlag.Name))
	}
	if ctx.GlobalIsSet(RPCVirtualHostsFlag.Name) {
		cfg.HTTPVirtualHosts = splitAndTrim(ctx.GlobalString(RPCVirtualHostsFlag.Name))
	}
}

// setWS creates the WebSocket RPC listener interface string from the set
// command line flags, returning empty if the HTTP endpoint is disabled.
func setWS(ctx *cli.Context, cfg *node.Config) {
	if ctx.GlobalBool(WSEnabledFlag.Name) && cfg.WSHost == "" {
		cfg.WSHost = "127.0.0.1"
		if ctx.GlobalIsSet(WSListenAddrFlag.Name) {
			cfg.WSHost = ctx.GlobalString(WSListenAddrFlag.Name)
		}
	}

	if ctx.GlobalIsSet(WSPortFlag.Name) {
		cfg.WSPort = ctx.GlobalInt(WSPortFlag.Name)
	}
	if ctx.GlobalIsSet(WSAllowedOriginsFlag.Name) {
		cfg.WSOrigins = splitAndTrim(ctx.GlobalString(WSAllowedOriginsFlag.Name))
	}
	if ctx.GlobalIsSet(WSApiFlag.Name) {
		cfg.WSModules = splitAndTrim(ctx.GlobalString(WSApiFlag.Name))
	}
}

// setIPC creates an IPC path configuration from the set command line flags,
// returning an empty string if IPC was explicitly disabled, or the set path.
func setIPC(ctx *cli.Context, cfg *node.Config) {
	checkExclusive(ctx, IPCDisabledFlag, IPCPathFlag)
	switch {
	case ctx.GlobalBool(IPCDisabledFlag.Name):
		cfg.IPCPath = ""
	case ctx.GlobalIsSet(IPCPathFlag.Name):
		cfg.IPCPath = ctx.GlobalString(IPCPathFlag.Name)
	}
}

// makeDatabaseHandles raises out the number of allowed file handles per process
// for Geth and returns half of the allowance to assign to the database.
func makeDatabaseHandles() int {
	limit, err := fdlimit.Maximum()
	if err != nil {
		Fatalf("Failed to retrieve file descriptor allowance: %v", err)
	}
	raised, err := fdlimit.Raise(uint64(limit))
	if err != nil {
		Fatalf("Failed to raise file descriptor allowance: %v", err)
	}
	return int(raised / 2) // Leave half for networking and other stuff
}

// MakeAddress converts an account specified directly as a hex encoded string or
// a key index in the key store to an internal account representation.
func MakeAddress(ks *keystore.KeyStore, account string) (accounts.Account, error) {
	// If the specified account is a valid address, return it
	if common.IsHexAddress(account) {
		return accounts.Account{Address: common.HexToAddress(account)}, nil
	}
	// Otherwise try to interpret the account as a keystore index
	index, err := strconv.Atoi(account)
	if err != nil || index < 0 {
		return accounts.Account{}, fmt.Errorf("invalid account address or index %q", account)
	}
	log.Warn("-------------------------------------------------------------------")
	log.Warn("Referring to accounts by order in the keystore folder is dangerous!")
	log.Warn("This functionality is deprecated and will be removed in the future!")
	log.Warn("Please use explicit addresses! (can search via `geth account list`)")
	log.Warn("-------------------------------------------------------------------")

	accs := ks.Accounts()
	if len(accs) <= index {
		return accounts.Account{}, fmt.Errorf("index %d higher than number of accounts %d", index, len(accs))
	}
	return accs[index], nil
}

// setEtherbase retrieves the etherbase either from the directly specified
// command line flags or from the keystore if CLI indexed.
func setEtherbase(ctx *cli.Context, ks *keystore.KeyStore, cfg *eth.Config) {
	// Extract the current etherbase, new flag overriding legacy one
	var etherbase string
	if ctx.GlobalIsSet(EtherbaseFlag.Name) {
		etherbase = ctx.GlobalString(EtherbaseFlag.Name)
	}
	// Convert the etherbase into an address and configure it
	if etherbase != "" {
		account, err := MakeAddress(ks, etherbase)
		if err != nil {
			Fatalf("Invalid etherbase: %v", err)
		}
		cfg.Etherbase = account.Address
	}
}

// setBLSbase retrieves the blsbase either from the directly specified
// command line flags or from the keystore if CLI indexed.
func setBLSbase(ctx *cli.Context, ks *keystore.KeyStore, cfg *eth.Config) {
	// Extract the current etherbase, new flag overriding legacy one
	var blsbase string
	if ctx.GlobalIsSet(BLSbaseFlag.Name) {
		blsbase = ctx.GlobalString(BLSbaseFlag.Name)
	}
	// Convert the etherbase into an address and configure it
	if blsbase != "" {
		account, err := MakeAddress(ks, blsbase)
		if err != nil {
			Fatalf("Invalid blsbase: %v", err)
		}
		cfg.BLSbase = account.Address
	}
}

// MakePasswordList reads password lines from the file specified by the global --password flag.
func MakePasswordList(ctx *cli.Context) []string {
	path := ctx.GlobalString(PasswordFileFlag.Name)
	if path == "" {
		return nil
	}
	text, err := ioutil.ReadFile(path)
	if err != nil {
		Fatalf("Failed to read password file: %v", err)
	}
	lines := strings.Split(string(text), "\n")
	// Sanitise DOS line endings.
	for i := range lines {
		lines[i] = strings.TrimRight(lines[i], "\r")
	}
	return lines
}

func SetP2PConfig(ctx *cli.Context, cfg *p2p.Config) {
	setNodeKey(ctx, cfg)
	setNAT(ctx, cfg)
	setListenAddress(ctx, cfg)
	setBootstrapNodes(ctx, cfg)
	setBootstrapNodesV5(ctx, cfg)

	cfg.NetworkId = ctx.GlobalUint64(NetworkIdFlag.Name)

	lightClient := ctx.GlobalString(SyncModeFlag.Name) == "light"
	lightServer := ctx.GlobalInt(LightServFlag.Name) != 0
	lightPeers := ctx.GlobalInt(LightPeersFlag.Name)

	if ctx.GlobalIsSet(MaxPeersFlag.Name) {
		cfg.MaxPeers = ctx.GlobalInt(MaxPeersFlag.Name)
		if lightServer && !ctx.GlobalIsSet(LightPeersFlag.Name) {
			cfg.MaxPeers += lightPeers
		}
	} else {
		if lightServer {
			cfg.MaxPeers += lightPeers
		}
		if lightClient && ctx.GlobalIsSet(LightPeersFlag.Name) && cfg.MaxPeers < lightPeers {
			cfg.MaxPeers = lightPeers
		}
	}
	if !(lightClient || lightServer) {
		lightPeers = 0
	}
	ethPeers := cfg.MaxPeers - lightPeers
	if lightClient {
		ethPeers = 0
	}
	log.Info("Maximum peer count", "ETH", ethPeers, "LES", lightPeers, "total", cfg.MaxPeers)

	if ctx.GlobalIsSet(MaxPendingPeersFlag.Name) {
		cfg.MaxPendingPeers = ctx.GlobalInt(MaxPendingPeersFlag.Name)
	}

	if ctx.GlobalBool(NoDiscoverFlag.Name) || lightClient {
		cfg.NoDiscovery = true
	}
	if ctx.GlobalBool(PingIPFromPacketFlag.Name) {
		cfg.PingIPFromPacket = true
	}
	if ctx.GlobalBool(UseInMemoryDiscoverTableFlag.Name) {
		cfg.UseInMemoryNodeDatabase = true
	}

	// if we're running a light client or server, force enable the v5 peer discovery
	// unless it is explicitly disabled with --nodiscover note that explicitly specifying
	// --v5disc overrides --nodiscover, in which case the later only disables v4 discovery
	forceV5Discovery := (lightClient || lightServer) && !ctx.GlobalBool(NoDiscoverFlag.Name)
	if ctx.GlobalIsSet(DiscoveryV5Flag.Name) {
		cfg.DiscoveryV5 = ctx.GlobalBool(DiscoveryV5Flag.Name)
	} else if forceV5Discovery {
		cfg.DiscoveryV5 = true
	}

	if netrestrict := ctx.GlobalString(NetrestrictFlag.Name); netrestrict != "" {
		list, err := netutil.ParseNetlist(netrestrict)
		if err != nil {
			Fatalf("Option %q: %v", NetrestrictFlag.Name, err)
		}
		cfg.NetRestrict = list
	}

	if ctx.GlobalBool(DeveloperFlag.Name) {
		// --dev mode can't use p2p networking.
		cfg.MaxPeers = 0
		cfg.ListenAddr = ":0"
		cfg.NoDiscovery = true
		cfg.DiscoveryV5 = false
	}
}

// SetNodeConfig applies node-related command line flags to the config.
func SetNodeConfig(ctx *cli.Context, cfg *node.Config) {
	SetP2PConfig(ctx, &cfg.P2P)
	setIPC(ctx, cfg)
	setHTTP(ctx, cfg)
	setWS(ctx, cfg)
	setNodeUserIdent(ctx, cfg)
	setDataDir(ctx, cfg)

	if ctx.GlobalIsSet(KeyStoreDirFlag.Name) {
		cfg.KeyStoreDir = ctx.GlobalString(KeyStoreDirFlag.Name)
	}
	if ctx.GlobalIsSet(LightKDFFlag.Name) {
		cfg.UseLightweightKDF = ctx.GlobalBool(LightKDFFlag.Name)
	}
	if ctx.GlobalIsSet(NoUSBFlag.Name) {
		cfg.NoUSB = ctx.GlobalBool(NoUSBFlag.Name)
	}
}

func setDataDir(ctx *cli.Context, cfg *node.Config) {
	switch {
	case ctx.GlobalIsSet(DataDirFlag.Name):
		cfg.DataDir = ctx.GlobalString(DataDirFlag.Name)
	case ctx.GlobalBool(DeveloperFlag.Name):
		cfg.DataDir = "" // unless explicitly requested, use memory databases
	case ctx.GlobalBool(TestnetFlag.Name):
		cfg.DataDir = filepath.Join(node.DefaultDataDir(), "testnet")
	case ctx.GlobalBool(RinkebyFlag.Name):
		cfg.DataDir = filepath.Join(node.DefaultDataDir(), "rinkeby")
	case ctx.GlobalBool(GoerliFlag.Name):
		cfg.DataDir = filepath.Join(node.DefaultDataDir(), "goerli")
	case ctx.GlobalBool(OttomanFlag.Name):
		cfg.DataDir = filepath.Join(node.DefaultDataDir(), "ottoman")
	}
}

func setTxPool(ctx *cli.Context, cfg *core.TxPoolConfig) {
	if ctx.GlobalIsSet(TxPoolLocalsFlag.Name) {
		locals := strings.Split(ctx.GlobalString(TxPoolLocalsFlag.Name), ",")
		for _, account := range locals {
			if trimmed := strings.TrimSpace(account); !common.IsHexAddress(trimmed) {
				Fatalf("Invalid account in --txpool.locals: %s", trimmed)
			} else {
				cfg.Locals = append(cfg.Locals, common.HexToAddress(account))
			}
		}
	}
	if ctx.GlobalIsSet(TxPoolNoLocalsFlag.Name) {
		cfg.NoLocals = ctx.GlobalBool(TxPoolNoLocalsFlag.Name)
	}
	if ctx.GlobalIsSet(TxPoolJournalFlag.Name) {
		cfg.Journal = ctx.GlobalString(TxPoolJournalFlag.Name)
	}
	if ctx.GlobalIsSet(TxPoolRejournalFlag.Name) {
		cfg.Rejournal = ctx.GlobalDuration(TxPoolRejournalFlag.Name)
	}
	if ctx.GlobalIsSet(TxPoolPriceLimitFlag.Name) {
		cfg.PriceLimit = ctx.GlobalUint64(TxPoolPriceLimitFlag.Name)
	}
	if ctx.GlobalIsSet(TxPoolPriceBumpFlag.Name) {
		cfg.PriceBump = ctx.GlobalUint64(TxPoolPriceBumpFlag.Name)
	}
	if ctx.GlobalIsSet(TxPoolAccountSlotsFlag.Name) {
		cfg.AccountSlots = ctx.GlobalUint64(TxPoolAccountSlotsFlag.Name)
	}
	if ctx.GlobalIsSet(TxPoolGlobalSlotsFlag.Name) {
		cfg.GlobalSlots = ctx.GlobalUint64(TxPoolGlobalSlotsFlag.Name)
	}
	if ctx.GlobalIsSet(TxPoolAccountQueueFlag.Name) {
		cfg.AccountQueue = ctx.GlobalUint64(TxPoolAccountQueueFlag.Name)
	}
	if ctx.GlobalIsSet(TxPoolGlobalQueueFlag.Name) {
		cfg.GlobalQueue = ctx.GlobalUint64(TxPoolGlobalQueueFlag.Name)
	}
	if ctx.GlobalIsSet(TxPoolLifetimeFlag.Name) {
		cfg.Lifetime = ctx.GlobalDuration(TxPoolLifetimeFlag.Name)
	}
}

func setEthash(ctx *cli.Context, cfg *eth.Config) {
	if ctx.GlobalIsSet(EthashCacheDirFlag.Name) {
		cfg.Ethash.CacheDir = ctx.GlobalString(EthashCacheDirFlag.Name)
	}
	if ctx.GlobalIsSet(EthashDatasetDirFlag.Name) {
		cfg.Ethash.DatasetDir = ctx.GlobalString(EthashDatasetDirFlag.Name)
	}
	if ctx.GlobalIsSet(EthashCachesInMemoryFlag.Name) {
		cfg.Ethash.CachesInMem = ctx.GlobalInt(EthashCachesInMemoryFlag.Name)
	}
	if ctx.GlobalIsSet(EthashCachesOnDiskFlag.Name) {
		cfg.Ethash.CachesOnDisk = ctx.GlobalInt(EthashCachesOnDiskFlag.Name)
	}
	if ctx.GlobalIsSet(EthashDatasetsInMemoryFlag.Name) {
		cfg.Ethash.DatasetsInMem = ctx.GlobalInt(EthashDatasetsInMemoryFlag.Name)
	}
	if ctx.GlobalIsSet(EthashDatasetsOnDiskFlag.Name) {
		cfg.Ethash.DatasetsOnDisk = ctx.GlobalInt(EthashDatasetsOnDiskFlag.Name)
	}
}

func setWhitelist(ctx *cli.Context, cfg *eth.Config) {
	whitelist := ctx.GlobalString(WhitelistFlag.Name)
	if whitelist == "" {
		return
	}
	cfg.Whitelist = make(map[uint64]common.Hash)
	for _, entry := range strings.Split(whitelist, ",") {
		parts := strings.Split(entry, "=")
		if len(parts) != 2 {
			Fatalf("Invalid whitelist entry: %s", entry)
		}
		number, err := strconv.ParseUint(parts[0], 0, 64)
		if err != nil {
			Fatalf("Invalid whitelist block number %s: %v", parts[0], err)
		}
		var hash common.Hash
		if err = hash.UnmarshalText([]byte(parts[1])); err != nil {
			Fatalf("Invalid whitelist hash %s: %v", parts[1], err)
		}
		cfg.Whitelist[number] = hash
	}
}

func setIstanbul(ctx *cli.Context, cfg *eth.Config) {
	if ctx.GlobalIsSet(IstanbulRequestTimeoutFlag.Name) {
		cfg.Istanbul.RequestTimeout = ctx.GlobalUint64(IstanbulRequestTimeoutFlag.Name)
	}
	if ctx.GlobalIsSet(IstanbulBlockPeriodFlag.Name) {
		cfg.Istanbul.BlockPeriod = ctx.GlobalUint64(IstanbulBlockPeriodFlag.Name)
	}
	if ctx.GlobalIsSet(IstanbulProposerPolicyFlag.Name) {
		cfg.Istanbul.ProposerPolicy = istanbul.ProposerPolicy(ctx.GlobalUint64(IstanbulProposerPolicyFlag.Name))
	}
}

func setProxyP2PConfig(ctx *cli.Context, proxyCfg *p2p.Config) {
	setNodeKey(ctx, proxyCfg)
	setNAT(ctx, proxyCfg)
	if ctx.GlobalIsSet(ProxyInternalFacingEndpointFlag.Name) {
		proxyCfg.ListenAddr = ctx.GlobalString(ProxyInternalFacingEndpointFlag.Name)
	}

	proxyCfg.NetworkId = ctx.GlobalUint64(NetworkIdFlag.Name)
}

// Set all of the proxy related configurations.
// These configs span the top level node and istanbul module configuration
func SetProxyConfig(ctx *cli.Context, nodeCfg *node.Config, ethCfg *eth.Config) {
	checkExclusive(ctx, ProxyFlag, ProxiedFlag)

	if ctx.GlobalIsSet(ProxyFlag.Name) {
		nodeCfg.Proxy = ctx.GlobalBool(ProxyFlag.Name)
		ethCfg.Istanbul.Proxy = ctx.GlobalBool(ProxyFlag.Name)

		if !ctx.GlobalIsSet(ProxiedValidatorAddressFlag.Name) {
			Fatalf("Option --%s must be used if option --%s is used", ProxiedValidatorAddressFlag.Name, ProxyFlag.Name)
		} else {
			proxiedValidatorAddress := ctx.String(ProxiedValidatorAddressFlag.Name)
			if !common.IsHexAddress(proxiedValidatorAddress) {
				Fatalf("Invalid address used for option --%s", ProxiedValidatorAddressFlag.Name)
			}
			ethCfg.Istanbul.ProxiedValidatorAddress = common.HexToAddress(proxiedValidatorAddress)
		}

		if !ctx.GlobalIsSet(ProxyInternalFacingEndpointFlag.Name) {
			Fatalf("Option --%s must be used if option --%s is used", ProxyInternalFacingEndpointFlag.Name, ProxyFlag.Name)
		} else {
			setProxyP2PConfig(ctx, &nodeCfg.ProxyP2P)
		}
	}

	if ctx.GlobalIsSet(ProxiedFlag.Name) {
		ethCfg.Istanbul.Proxied = ctx.GlobalBool(ProxiedFlag.Name)

		if !ctx.GlobalIsSet(ProxyEnodeURLPairFlag.Name) {
			Fatalf("Option --%s must be used if option --%s is used", ProxyEnodeURLPairFlag.Name, ProxiedFlag.Name)
		} else {
			proxyEnodeURLPair := strings.Split(ctx.String(ProxyEnodeURLPairFlag.Name), ";")

			var err error
			if ethCfg.Istanbul.ProxyInternalFacingNode, err = enode.ParseV4(proxyEnodeURLPair[0]); err != nil {
				log.Crit("Proxy internal facing enodeURL invalid", "enodeURL", proxyEnodeURLPair[0], "err", err)
			}

			if ethCfg.Istanbul.ProxyExternalFacingNode, err = enode.ParseV4(proxyEnodeURLPair[1]); err != nil {
				log.Crit("Proxy external facing enodeURL invalid", "enodeURL", proxyEnodeURLPair[1], "err", err)
			}
		}

		if !ctx.GlobalBool(NoDiscoverFlag.Name) {
			Fatalf("Option --%s must be used if option --%s is used", NoDiscoverFlag.Name, ProxiedFlag.Name)
		}
	}
}

// checkExclusive verifies that only a single instance of the provided flags was
// set by the user. Each flag might optionally be followed by a string type to
// specialize it further.
func checkExclusive(ctx *cli.Context, args ...interface{}) {
	set := make([]string, 0, 1)
	for i := 0; i < len(args); i++ {
		// Make sure the next argument is a flag and skip if not set
		flag, ok := args[i].(cli.Flag)
		if !ok {
			panic(fmt.Sprintf("invalid argument, not cli.Flag type: %T", args[i]))
		}
		// Check if next arg extends current and expand its name if so
		name := flag.GetName()

		if i+1 < len(args) {
			switch option := args[i+1].(type) {
			case string:
				// Extended flag check, make sure value set doesn't conflict with passed in option
				if ctx.GlobalString(flag.GetName()) == option {
					name += "=" + option
					set = append(set, "--"+name)
				}
				// shift arguments and continue
				i++
				continue

			case cli.Flag:
			default:
				panic(fmt.Sprintf("invalid argument, not cli.Flag or string extension: %T", args[i+1]))
			}
		}
		// Mark the flag if it's set
		if ctx.GlobalIsSet(flag.GetName()) {
			set = append(set, "--"+name)
		}
	}
	if len(set) > 1 {
		Fatalf("Flags %v can't be used at the same time", strings.Join(set, ", "))
	}
}

// SetShhConfig applies shh-related command line flags to the config.
func SetShhConfig(ctx *cli.Context, stack *node.Node, cfg *whisper.Config) {
	if ctx.GlobalIsSet(WhisperMaxMessageSizeFlag.Name) {
		cfg.MaxMessageSize = uint32(ctx.GlobalUint(WhisperMaxMessageSizeFlag.Name))
	}
	if ctx.GlobalIsSet(WhisperMinPOWFlag.Name) {
		cfg.MinimumAcceptedPOW = ctx.GlobalFloat64(WhisperMinPOWFlag.Name)
	}
	if ctx.GlobalIsSet(WhisperRestrictConnectionBetweenLightClientsFlag.Name) {
		cfg.RestrictConnectionBetweenLightClients = true
	}
}

// SetEthConfig applies eth-related command line flags to the config.
func SetEthConfig(ctx *cli.Context, stack *node.Node, cfg *eth.Config) {
	// Avoid conflicting network flags
	checkExclusive(ctx, DeveloperFlag, TestnetFlag, RinkebyFlag, GoerliFlag, OttomanFlag)
	checkExclusive(ctx, LightServFlag, SyncModeFlag, "light")

	ks := stack.AccountManager().Backends(keystore.KeyStoreType)[0].(*keystore.KeyStore)
	setEtherbase(ctx, ks, cfg)
	setBLSbase(ctx, ks, cfg)
	setTxPool(ctx, &cfg.TxPool)
	setEthash(ctx, cfg)
	setWhitelist(ctx, cfg)
	setIstanbul(ctx, cfg)

	if ctx.GlobalIsSet(SyncModeFlag.Name) {
		cfg.SyncMode = *GlobalTextMarshaler(ctx, SyncModeFlag.Name).(*downloader.SyncMode)
	}
	if ctx.GlobalIsSet(LightServFlag.Name) {
		cfg.LightServ = ctx.GlobalInt(LightServFlag.Name)
	}
	if ctx.GlobalIsSet(LightPeersFlag.Name) {
		cfg.LightPeers = ctx.GlobalInt(LightPeersFlag.Name)
	}
	if ctx.GlobalIsSet(NetworkIdFlag.Name) {
		cfg.NetworkId = ctx.GlobalUint64(NetworkIdFlag.Name)
	}
	if ctx.GlobalIsSet(CacheFlag.Name) || ctx.GlobalIsSet(CacheDatabaseFlag.Name) {
		cfg.DatabaseCache = ctx.GlobalInt(CacheFlag.Name) * ctx.GlobalInt(CacheDatabaseFlag.Name) / 100
	}
	cfg.DatabaseHandles = makeDatabaseHandles()

	if gcmode := ctx.GlobalString(GCModeFlag.Name); gcmode != "full" && gcmode != "archive" {
		Fatalf("--%s must be either 'full' or 'archive'", GCModeFlag.Name)
	}
	cfg.NoPruning = ctx.GlobalString(GCModeFlag.Name) == "archive"

	if ctx.GlobalIsSet(CacheFlag.Name) || ctx.GlobalIsSet(CacheTrieFlag.Name) {
		cfg.TrieCleanCache = ctx.GlobalInt(CacheFlag.Name) * ctx.GlobalInt(CacheTrieFlag.Name) / 100
	}
	if ctx.GlobalIsSet(CacheFlag.Name) || ctx.GlobalIsSet(CacheGCFlag.Name) {
		cfg.TrieDirtyCache = ctx.GlobalInt(CacheFlag.Name) * ctx.GlobalInt(CacheGCFlag.Name) / 100
	}
	if ctx.GlobalIsSet(MinerNotifyFlag.Name) {
		cfg.MinerNotify = strings.Split(ctx.GlobalString(MinerNotifyFlag.Name), ",")
	}
	if ctx.GlobalIsSet(DocRootFlag.Name) {
		cfg.DocRoot = ctx.GlobalString(DocRootFlag.Name)
	}
	if ctx.GlobalIsSet(MinerLegacyExtraDataFlag.Name) {
		cfg.MinerExtraData = []byte(ctx.GlobalString(MinerLegacyExtraDataFlag.Name))
	}
	if ctx.GlobalIsSet(MinerExtraDataFlag.Name) {
		cfg.MinerExtraData = []byte(ctx.GlobalString(MinerExtraDataFlag.Name))
	}
	if ctx.GlobalIsSet(MinerLegacyGasTargetFlag.Name) {
		cfg.MinerGasFloor = ctx.GlobalUint64(MinerLegacyGasTargetFlag.Name)
	}
	if ctx.GlobalIsSet(MinerGasTargetFlag.Name) {
		cfg.MinerGasFloor = ctx.GlobalUint64(MinerGasTargetFlag.Name)
	}
	if ctx.GlobalIsSet(MinerGasLimitFlag.Name) {
		cfg.MinerGasCeil = ctx.GlobalUint64(MinerGasLimitFlag.Name)
	}
	if ctx.GlobalIsSet(MinerLegacyGasPriceFlag.Name) {
		cfg.MinerGasPrice = GlobalBig(ctx, MinerLegacyGasPriceFlag.Name)
	}
	if ctx.GlobalIsSet(MinerGasPriceFlag.Name) {
		cfg.MinerGasPrice = GlobalBig(ctx, MinerGasPriceFlag.Name)
	}
	if ctx.GlobalIsSet(MinerRecommitIntervalFlag.Name) {
		cfg.MinerRecommit = ctx.Duration(MinerRecommitIntervalFlag.Name)
	}
	if ctx.GlobalIsSet(MinerNoVerfiyFlag.Name) {
		cfg.MinerNoverify = ctx.Bool(MinerNoVerfiyFlag.Name)
	}
	if ctx.GlobalIsSet(MinerVerificationServiceUrlFlag.Name) {
		cfg.MinerVerificationServiceUrl = ctx.GlobalString(MinerVerificationServiceUrlFlag.Name)
	}
	if ctx.GlobalIsSet(VMEnableDebugFlag.Name) {
		// TODO(fjl): force-enable this in --dev mode
		cfg.EnablePreimageRecording = ctx.GlobalBool(VMEnableDebugFlag.Name)
	}

	if ctx.GlobalIsSet(EWASMInterpreterFlag.Name) {
		cfg.EWASMInterpreter = ctx.GlobalString(EWASMInterpreterFlag.Name)
	}

	if ctx.GlobalIsSet(EVMInterpreterFlag.Name) {
		cfg.EVMInterpreter = ctx.GlobalString(EVMInterpreterFlag.Name)
	}

	// Override any default configs for hard coded networks.
	switch {
	case ctx.GlobalBool(TestnetFlag.Name):
		if !ctx.GlobalIsSet(NetworkIdFlag.Name) {
			cfg.NetworkId = 3
		}
		cfg.Genesis = core.DefaultTestnetGenesisBlock()
	case ctx.GlobalBool(RinkebyFlag.Name):
		if !ctx.GlobalIsSet(NetworkIdFlag.Name) {
			cfg.NetworkId = 4
		}
		cfg.Genesis = core.DefaultRinkebyGenesisBlock()
	case ctx.GlobalBool(GoerliFlag.Name):
		if !ctx.GlobalIsSet(NetworkIdFlag.Name) {
			cfg.NetworkId = 5
		}
		cfg.Genesis = core.DefaultGoerliGenesisBlock()
	case ctx.GlobalBool(DeveloperFlag.Name):
		if !ctx.GlobalIsSet(NetworkIdFlag.Name) {
			cfg.NetworkId = 1337
		}
		// Create new developer account or reuse existing one
		var (
			developer accounts.Account
			err       error
		)
		if accs := ks.Accounts(); len(accs) > 0 {
			developer = ks.Accounts()[0]
		} else {
			developer, err = ks.NewAccount("")
			if err != nil {
				Fatalf("Failed to create developer account: %v", err)
			}
		}
		if err := ks.Unlock(developer, ""); err != nil {
			Fatalf("Failed to unlock developer account: %v", err)
		}
		log.Info("Using developer account", "address", developer.Address)

		cfg.Genesis = core.DeveloperGenesisBlock(uint64(ctx.GlobalInt(DeveloperPeriodFlag.Name)), developer.Address)
		if !ctx.GlobalIsSet(MinerGasPriceFlag.Name) && !ctx.GlobalIsSet(MinerLegacyGasPriceFlag.Name) {
			cfg.MinerGasPrice = big.NewInt(1)
		}
	case ctx.GlobalBool(OttomanFlag.Name):
		if !ctx.GlobalIsSet(NetworkIdFlag.Name) {
			cfg.NetworkId = 5
		}
		cfg.Genesis = core.DefaultOttomanGenesisBlock()
	}
	// TODO(fjl): move trie cache generations into config
	if gen := ctx.GlobalInt(TrieCacheGenFlag.Name); gen > 0 {
		state.MaxTrieCacheGen = uint16(gen)
	}
}

// SetDashboardConfig applies dashboard related command line flags to the config.
func SetDashboardConfig(ctx *cli.Context, cfg *dashboard.Config) {
	cfg.Host = ctx.GlobalString(DashboardAddrFlag.Name)
	cfg.Port = ctx.GlobalInt(DashboardPortFlag.Name)
	cfg.Refresh = ctx.GlobalDuration(DashboardRefreshFlag.Name)
}

// RegisterEthService adds an Ethereum client to the stack.
func RegisterEthService(stack *node.Node, cfg *eth.Config) {
	var err error
	if !cfg.SyncMode.SyncFullBlockChain() {
		err = stack.Register(func(ctx *node.ServiceContext) (node.Service, error) {
			return les.New(ctx, cfg)
		})
	} else {
		err = stack.Register(func(ctx *node.ServiceContext) (node.Service, error) {
			fullNode, err := eth.New(ctx, cfg)
			if fullNode != nil && cfg.LightServ > 0 {
				ls, _ := les.NewLesServer(fullNode, cfg)
				fullNode.AddLesServer(ls)
			}
			return fullNode, err
		})
	}
	if err != nil {
		Fatalf("Failed to register the Ethereum service: %v", err)
	}
}

// RegisterDashboardService adds a dashboard to the stack.
func RegisterDashboardService(stack *node.Node, cfg *dashboard.Config, commit string) {
	stack.Register(func(ctx *node.ServiceContext) (node.Service, error) {
		return dashboard.New(cfg, commit, ctx.ResolvePath("logs")), nil
	})
}

// RegisterShhService configures Whisper and adds it to the given node.
func RegisterShhService(stack *node.Node, cfg *whisper.Config) {
	if err := stack.Register(func(n *node.ServiceContext) (node.Service, error) {
		return whisper.New(cfg), nil
	}); err != nil {
		Fatalf("Failed to register the Whisper service: %v", err)
	}
}

// RegisterEthStatsService configures the Ethereum Stats daemon and adds it to
// the given node.
func RegisterEthStatsService(stack *node.Node, url string) {
	if err := stack.Register(func(ctx *node.ServiceContext) (node.Service, error) {
		// Retrieve both eth and les services
		var ethServ *eth.Ethereum
		ctx.Service(&ethServ)

		var lesServ *les.LightEthereum
		ctx.Service(&lesServ)

		return ethstats.New(url, ethServ, lesServ)
	}); err != nil {
		Fatalf("Failed to register the Ethereum Stats service: %v", err)
	}
}

func SetupMetrics(ctx *cli.Context) {
	if metrics.Enabled {
		log.Info("Enabling metrics collection")
		var (
			enableExport = ctx.GlobalBool(MetricsEnableInfluxDBFlag.Name)
			endpoint     = ctx.GlobalString(MetricsInfluxDBEndpointFlag.Name)
			database     = ctx.GlobalString(MetricsInfluxDBDatabaseFlag.Name)
			username     = ctx.GlobalString(MetricsInfluxDBUsernameFlag.Name)
			password     = ctx.GlobalString(MetricsInfluxDBPasswordFlag.Name)
		)

		if enableExport {
			tagsMap := SplitTagsFlag(ctx.GlobalString(MetricsInfluxDBTagsFlag.Name))

			log.Info("Enabling metrics export to InfluxDB")

			go influxdb.InfluxDBWithTags(metrics.DefaultRegistry, 10*time.Second, endpoint, database, username, password, "geth.", tagsMap)
		}
	}
}

func SplitTagsFlag(tagsFlag string) map[string]string {
	tags := strings.Split(tagsFlag, ",")
	tagsMap := map[string]string{}

	for _, t := range tags {
		if t != "" {
			kv := strings.Split(t, "=")

			if len(kv) == 2 {
				tagsMap[kv[0]] = kv[1]
			}
		}
	}

	return tagsMap
}

// MakeChainDatabase open an LevelDB using the flags passed to the client and will hard crash if it fails.
func MakeChainDatabase(ctx *cli.Context, stack *node.Node) ethdb.Database {
	var (
		cache   = ctx.GlobalInt(CacheFlag.Name) * ctx.GlobalInt(CacheDatabaseFlag.Name) / 100
		handles = makeDatabaseHandles()
	)
	name := "chaindata"
	if ctx.GlobalString(SyncModeFlag.Name) == "light" {
		name = "lightchaindata"
	} else if ctx.GlobalString(SyncModeFlag.Name) == "ultralight" {
		name = "ultralightchaindata"
	}
	chainDb, err := stack.OpenDatabase(name, cache, handles)
	if err != nil {
		Fatalf("Could not open database: %v", err)
	}
	return chainDb
}

func MakeGenesis(ctx *cli.Context) *core.Genesis {
	var genesis *core.Genesis
	switch {
	case ctx.GlobalBool(TestnetFlag.Name):
		genesis = core.DefaultTestnetGenesisBlock()
	case ctx.GlobalBool(RinkebyFlag.Name):
		genesis = core.DefaultRinkebyGenesisBlock()
	case ctx.GlobalBool(GoerliFlag.Name):
		genesis = core.DefaultGoerliGenesisBlock()
	case ctx.GlobalBool(DeveloperFlag.Name):
		Fatalf("Developer chains are ephemeral")
	case ctx.GlobalBool(OttomanFlag.Name):
		genesis = core.DefaultOttomanGenesisBlock()
	}
	return genesis
}

// MakeChain creates a chain manager from set command line flags.
func MakeChain(ctx *cli.Context, stack *node.Node) (chain *core.BlockChain, chainDb ethdb.Database) {
	var err error
	chainDb = MakeChainDatabase(ctx, stack)
	config, _, err := core.SetupGenesisBlock(chainDb, MakeGenesis(ctx))
	if ctx.GlobalString(SyncModeFlag.Name) == "ultralight" {
		config.FullHeaderChainAvailable = false
	}
	if err != nil {
		Fatalf("%v", err)
	}
	var engine consensus.Engine
	if config.Clique != nil {
		engine = clique.New(config.Clique, chainDb)
	} else {
		engine = ethash.NewFaker()
		if !ctx.GlobalBool(FakePoWFlag.Name) {
			engine = ethash.New(ethash.Config{
				CacheDir:       stack.ResolvePath(eth.DefaultConfig.Ethash.CacheDir),
				CachesInMem:    eth.DefaultConfig.Ethash.CachesInMem,
				CachesOnDisk:   eth.DefaultConfig.Ethash.CachesOnDisk,
				DatasetDir:     stack.ResolvePath(eth.DefaultConfig.Ethash.DatasetDir),
				DatasetsInMem:  eth.DefaultConfig.Ethash.DatasetsInMem,
				DatasetsOnDisk: eth.DefaultConfig.Ethash.DatasetsOnDisk,
			}, nil, false)
		}
	}
	if gcmode := ctx.GlobalString(GCModeFlag.Name); gcmode != "full" && gcmode != "archive" {
		Fatalf("--%s must be either 'full' or 'archive'", GCModeFlag.Name)
	}
	cache := &core.CacheConfig{
		Disabled:       ctx.GlobalString(GCModeFlag.Name) == "archive",
		TrieCleanLimit: eth.DefaultConfig.TrieCleanCache,
		TrieDirtyLimit: eth.DefaultConfig.TrieDirtyCache,
		TrieTimeLimit:  eth.DefaultConfig.TrieTimeout,
	}
	if ctx.GlobalIsSet(CacheFlag.Name) || ctx.GlobalIsSet(CacheTrieFlag.Name) {
		cache.TrieCleanLimit = ctx.GlobalInt(CacheFlag.Name) * ctx.GlobalInt(CacheTrieFlag.Name) / 100
	}
	if ctx.GlobalIsSet(CacheFlag.Name) || ctx.GlobalIsSet(CacheGCFlag.Name) {
		cache.TrieDirtyLimit = ctx.GlobalInt(CacheFlag.Name) * ctx.GlobalInt(CacheGCFlag.Name) / 100
	}
	vmcfg := vm.Config{EnablePreimageRecording: ctx.GlobalBool(VMEnableDebugFlag.Name)}
	chain, err = core.NewBlockChain(chainDb, cache, config, engine, vmcfg, nil)
	if err != nil {
		Fatalf("Can't create BlockChain: %v", err)
	}
	return chain, chainDb
}

// MakeConsolePreloads retrieves the absolute paths for the console JavaScript
// scripts to preload before starting.
func MakeConsolePreloads(ctx *cli.Context) []string {
	// Skip preloading if there's nothing to preload
	if ctx.GlobalString(PreloadJSFlag.Name) == "" {
		return nil
	}
	// Otherwise resolve absolute paths and return them
	preloads := []string{}

	assets := ctx.GlobalString(JSpathFlag.Name)
	for _, file := range strings.Split(ctx.GlobalString(PreloadJSFlag.Name), ",") {
		preloads = append(preloads, common.AbsolutePath(assets, strings.TrimSpace(file)))
	}
	return preloads
}

// MigrateFlags sets the global flag from a local flag when it's set.
// This is a temporary function used for migrating old command/flags to the
// new format.
//
// e.g. geth account new --keystore /tmp/mykeystore --lightkdf
//
// is equivalent after calling this method with:
//
// geth --keystore /tmp/mykeystore --lightkdf account new
//
// This allows the use of the existing configuration functionality.
// When all flags are migrated this function can be removed and the existing
// configuration functionality must be changed that is uses local flags
func MigrateFlags(action func(ctx *cli.Context) error) func(*cli.Context) error {
	return func(ctx *cli.Context) error {
		for _, name := range ctx.FlagNames() {
			if ctx.IsSet(name) {
				ctx.GlobalSet(name, ctx.String(name))
			}
		}
		return action(ctx)
	}
}<|MERGE_RESOLUTION|>--- conflicted
+++ resolved
@@ -661,7 +661,6 @@
 		Usage: "Default minimum difference between two consecutive block's timestamps in seconds",
 		Value: eth.DefaultConfig.Istanbul.BlockPeriod,
 	}
-<<<<<<< HEAD
 
 	// Proxy node settings
 	ProxyFlag = cli.BoolFlag{
@@ -686,12 +685,12 @@
 	ProxyEnodeURLPairFlag = cli.StringFlag{
 		Name:  "proxy.proxyenodeurlpair",
 		Usage: "proxy enode URL pair separated by a semicolon.  The format should be \"<internal facing enode URL>;<external facing enode URL>\"",
-=======
+	}
+
 	IstanbulProposerPolicyFlag = cli.Uint64Flag{
 		Name:  "istanbul.proposerpolicy",
 		Usage: "Default minimum difference between two consecutive block's timestamps in seconds",
 		Value: uint64(eth.DefaultConfig.Istanbul.ProposerPolicy),
->>>>>>> 9945a333
 	}
 )
 
