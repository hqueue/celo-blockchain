--- conflicted
+++ resolved
@@ -582,7 +582,6 @@
 		Usage: "Minimum POW accepted",
 		Value: whisper.DefaultMinimumPoW,
 	}
-<<<<<<< HEAD
 	WhisperRestrictConnectionBetweenLightClientsFlag = cli.BoolFlag{
 		Name:  "shh.restrict-light",
 		Usage: "Restrict connection between two whisper light clients",
@@ -636,7 +635,6 @@
 		Name:  "vm.evm",
 		Usage: "External EVM configuration (default = built-in interpreter)",
 		Value: "",
-=======
 
 	// Istanbul settings
 	IstanbulRequestTimeoutFlag = cli.Uint64Flag{
@@ -648,7 +646,6 @@
 		Name:  "istanbul.blockperiod",
 		Usage: "Default minimum difference between two consecutive block's timestamps in seconds",
 		Value: eth.DefaultConfig.Istanbul.BlockPeriod,
->>>>>>> c7547381
 	}
 )
 
@@ -1122,9 +1119,6 @@
 	}
 }
 
-<<<<<<< HEAD
-// checkExclusive verifies that only a single instance of the provided flags was
-=======
 func setIstanbul(ctx *cli.Context, cfg *eth.Config) {
 	if ctx.GlobalIsSet(IstanbulRequestTimeoutFlag.Name) {
 		cfg.Istanbul.RequestTimeout = ctx.GlobalUint64(IstanbulRequestTimeoutFlag.Name)
@@ -1135,7 +1129,6 @@
 }
 
 // checkExclusive verifies that only a single isntance of the provided flags was
->>>>>>> c7547381
 // set by the user. Each flag might optionally be followed by a string type to
 // specialize it further.
 func checkExclusive(ctx *cli.Context, args ...interface{}) {
@@ -1192,13 +1185,10 @@
 // SetEthConfig applies eth-related command line flags to the config.
 func SetEthConfig(ctx *cli.Context, stack *node.Node, cfg *eth.Config) {
 	// Avoid conflicting network flags
-<<<<<<< HEAD
 	checkExclusive(ctx, DeveloperFlag, TestnetFlag, RinkebyFlag)
-=======
 	checkExclusive(ctx, DeveloperFlag, TestnetFlag, RinkebyFlag, OttomanFlag)
 	checkExclusive(ctx, FastSyncFlag, LightModeFlag, SyncModeFlag)
 	checkExclusive(ctx, LightServFlag, LightModeFlag)
->>>>>>> c7547381
 	checkExclusive(ctx, LightServFlag, SyncModeFlag, "light")
 
 	ks := stack.AccountManager().Backends(keystore.KeyStoreType)[0].(*keystore.KeyStore)
