// Copyright 2014 The go-ethereum Authors
// This file is part of go-ethereum.
//
// go-ethereum is free software: you can redistribute it and/or modify
// it under the terms of the GNU General Public License as published by
// the Free Software Foundation, either version 3 of the License, or
// (at your option) any later version.
//
// go-ethereum is distributed in the hope that it will be useful,
// but WITHOUT ANY WARRANTY; without even the implied warranty of
// MERCHANTABILITY or FITNESS FOR A PARTICULAR PURPOSE. See the
// GNU General Public License for more details.
//
// You should have received a copy of the GNU General Public License
// along with go-ethereum. If not, see <http://www.gnu.org/licenses/>.

// geth is the official command-line client for Ethereum.
package main

import (
	"fmt"
	"math"
	"os"
	godebug "runtime/debug"
	"sort"
	"strconv"
	"strings"
	"time"

	"github.com/elastic/gosigar"
	"github.com/ethereum/go-ethereum/accounts"
	"github.com/ethereum/go-ethereum/accounts/keystore"
	"github.com/ethereum/go-ethereum/cmd/utils"
	"github.com/ethereum/go-ethereum/console"
	"github.com/ethereum/go-ethereum/contract_comm/blockchain_parameters"
	"github.com/ethereum/go-ethereum/eth"
	"github.com/ethereum/go-ethereum/ethclient"
	"github.com/ethereum/go-ethereum/internal/debug"
	"github.com/ethereum/go-ethereum/log"
	"github.com/ethereum/go-ethereum/metrics"
	"github.com/ethereum/go-ethereum/node"
	cli "gopkg.in/urfave/cli.v1"
)

const (
	clientIdentifier = "geth" // Client identifier to advertise over the network
)

var (
	// Git SHA1 commit hash of the release (set via linker flags)
	gitCommit = ""
	// The app that holds all commands and flags.
	app = utils.NewApp(gitCommit, "the go-ethereum command line interface")
	// flags that configure the node
	nodeFlags = []cli.Flag{
		utils.IdentityFlag,
		utils.UnlockedAccountFlag,
		utils.PasswordFileFlag,
		utils.BootnodesFlag,
		utils.BootnodesV4Flag,
		utils.BootnodesV5Flag,
		utils.DataDirFlag,
		utils.KeyStoreDirFlag,
		utils.NoUSBFlag,
		utils.DashboardEnabledFlag,
		utils.DashboardAddrFlag,
		utils.DashboardPortFlag,
		utils.DashboardRefreshFlag,
		utils.EthashCacheDirFlag,
		utils.EthashCachesInMemoryFlag,
		utils.EthashCachesOnDiskFlag,
		utils.EthashDatasetDirFlag,
		utils.EthashDatasetsInMemoryFlag,
		utils.EthashDatasetsOnDiskFlag,
		utils.TxPoolLocalsFlag,
		utils.TxPoolNoLocalsFlag,
		utils.TxPoolJournalFlag,
		utils.TxPoolRejournalFlag,
		utils.TxPoolPriceLimitFlag,
		utils.TxPoolPriceBumpFlag,
		utils.TxPoolAccountSlotsFlag,
		utils.TxPoolGlobalSlotsFlag,
		utils.TxPoolAccountQueueFlag,
		utils.TxPoolGlobalQueueFlag,
		utils.TxPoolLifetimeFlag,
		utils.SyncModeFlag,
		utils.GCModeFlag,
		utils.LightServFlag,
		utils.LightPeersFlag,
		utils.LightKDFFlag,
		utils.WhitelistFlag,
		utils.EtherbaseFlag,
		utils.BLSbaseFlag,
		utils.CacheFlag,
		utils.CacheDatabaseFlag,
		utils.CacheTrieFlag,
		utils.CacheGCFlag,
		utils.TrieCacheGenFlag,
		utils.ListenPortFlag,
		utils.ProxiedValidatorListenPortFlag,
		utils.MaxPeersFlag,
		utils.MaxPendingPeersFlag,
		utils.MiningEnabledFlag,
		utils.MinerThreadsFlag,
		utils.MinerLegacyThreadsFlag,
		utils.MinerNotifyFlag,
		utils.MinerGasTargetFlag,
		utils.MinerLegacyGasTargetFlag,
		utils.MinerGasLimitFlag,
		utils.MinerGasPriceFlag,
		utils.MinerLegacyGasPriceFlag,
		utils.MinerExtraDataFlag,
		utils.MinerLegacyExtraDataFlag,
		utils.MinerRecommitIntervalFlag,
		utils.MinerNoVerfiyFlag,
		utils.MinerVerificationServiceUrlFlag,
		utils.NATFlag,
		utils.NoDiscoverFlag,
		utils.DiscoveryV5Flag,
		utils.NetrestrictFlag,
		utils.NodeKeyFileFlag,
		utils.NodeKeyHexFlag,
		utils.DeveloperFlag,
		utils.DeveloperPeriodFlag,
		utils.TestnetFlag,
		utils.RinkebyFlag,
		utils.GoerliFlag,
		utils.OttomanFlag,
		utils.VMEnableDebugFlag,
		utils.NetworkIdFlag,
		utils.ConstantinopleOverrideFlag,
		utils.RPCCORSDomainFlag,
		utils.RPCVirtualHostsFlag,
		utils.EthStatsURLFlag,
		utils.MetricsEnabledFlag,
		utils.FakePoWFlag,
		utils.NoCompactionFlag,
		utils.EWASMInterpreterFlag,
		utils.EVMInterpreterFlag,
		configFileFlag,
		utils.IstanbulRequestTimeoutFlag,
		utils.IstanbulBlockPeriodFlag,
		utils.PingIPFromPacketFlag,
<<<<<<< HEAD
		utils.UseInMemoryDiscoverTableFlag,
		utils.IstanbulProxiedFlag,
		utils.SentryFlag,
=======
		utils.UseInMemoryDiscoverTable,
		utils.VersionCheckFlag,
>>>>>>> c1ae452c
	}

	rpcFlags = []cli.Flag{
		utils.RPCEnabledFlag,
		utils.RPCListenAddrFlag,
		utils.RPCPortFlag,
		utils.RPCApiFlag,
		utils.WSEnabledFlag,
		utils.WSListenAddrFlag,
		utils.WSPortFlag,
		utils.WSApiFlag,
		utils.WSAllowedOriginsFlag,
		utils.IPCDisabledFlag,
		utils.IPCPathFlag,
	}

	whisperFlags = []cli.Flag{
		utils.WhisperEnabledFlag,
		utils.WhisperMaxMessageSizeFlag,
		utils.WhisperMinPOWFlag,
		utils.WhisperRestrictConnectionBetweenLightClientsFlag,
	}

	metricsFlags = []cli.Flag{
		utils.MetricsEnableInfluxDBFlag,
		utils.MetricsInfluxDBEndpointFlag,
		utils.MetricsInfluxDBDatabaseFlag,
		utils.MetricsInfluxDBUsernameFlag,
		utils.MetricsInfluxDBPasswordFlag,
		utils.MetricsInfluxDBTagsFlag,
	}
)

func init() {
	// Initialize the CLI app and start Geth
	app.Action = geth
	app.HideVersion = true // we have a command to print the version
	app.Copyright = "Copyright 2013-2018 The go-ethereum Authors"
	app.Commands = []cli.Command{
		// See chaincmd.go:
		initCommand,
		importCommand,
		exportCommand,
		importPreimagesCommand,
		exportPreimagesCommand,
		copydbCommand,
		removedbCommand,
		dumpCommand,
		// See monitorcmd.go:
		monitorCommand,
		// See accountcmd.go:
		accountCommand,
		walletCommand,
		// See consolecmd.go:
		consoleCommand,
		attachCommand,
		javascriptCommand,
		// See misccmd.go:
		makecacheCommand,
		makedagCommand,
		versionCommand,
		bugCommand,
		licenseCommand,
		// See config.go
		dumpConfigCommand,
	}
	sort.Sort(cli.CommandsByName(app.Commands))

	app.Flags = append(app.Flags, nodeFlags...)
	app.Flags = append(app.Flags, rpcFlags...)
	app.Flags = append(app.Flags, consoleFlags...)
	app.Flags = append(app.Flags, debug.Flags...)
	app.Flags = append(app.Flags, whisperFlags...)
	app.Flags = append(app.Flags, metricsFlags...)

	app.Before = func(ctx *cli.Context) error {
		logdir := ""
		if ctx.GlobalBool(utils.DashboardEnabledFlag.Name) {
			logdir = (&node.Config{DataDir: utils.MakeDataDir(ctx)}).ResolvePath("logs")
		}
		if err := debug.Setup(ctx, logdir); err != nil {
			return err
		}
		// Cap the cache allowance and tune the garbage collector
		var mem gosigar.Mem
		if err := mem.Get(); err == nil {
			allowance := int(mem.Total / 1024 / 1024 / 3)
			if cache := ctx.GlobalInt(utils.CacheFlag.Name); cache > allowance {
				log.Warn("Sanitizing cache to Go's GC limits", "provided", cache, "updated", allowance)
				ctx.GlobalSet(utils.CacheFlag.Name, strconv.Itoa(allowance))
			}
		}
		// Ensure Go's GC ignores the database cache for trigger percentage
		cache := ctx.GlobalInt(utils.CacheFlag.Name)
		gogc := math.Max(20, math.Min(100, 100/(float64(cache)/1024)))

		log.Debug("Sanitizing Go's GC trigger", "percent", int(gogc))
		godebug.SetGCPercent(int(gogc))

		// Start metrics export if enabled
		utils.SetupMetrics(ctx)

		// Start system runtime metrics collection
		go metrics.CollectProcessMetrics(3 * time.Second)

		return nil
	}

	app.After = func(ctx *cli.Context) error {
		debug.Exit()
		console.Stdin.Close() // Resets terminal mode.
		return nil
	}
}

func main() {
	if err := app.Run(os.Args); err != nil {
		fmt.Fprintln(os.Stderr, err)
		os.Exit(1)
	}
}

// geth is the main entry point into the system if no special subcommand is ran.
// It creates a default node based on the command line arguments and runs it in
// blocking mode, waiting for it to be shut down.
func geth(ctx *cli.Context) error {
	if args := ctx.Args(); len(args) > 0 {
		return fmt.Errorf("invalid command: %q", args[0])
	}
	node := makeFullNode(ctx)
	startNode(ctx, node)
	node.Wait()
	return nil
}

// startNode boots up the system node and all registered protocols, after which
// it unlocks any requested accounts, and starts the RPC/IPC interfaces and the
// miner.
func startNode(ctx *cli.Context, stack *node.Node) {
	debug.Memsize.Add("node", stack)

	// Start up the node itself
	utils.StartNode(stack)

	// Unlock any account specifically requested
	ks := stack.AccountManager().Backends(keystore.KeyStoreType)[0].(*keystore.KeyStore)

	passwords := utils.MakePasswordList(ctx)
	unlocks := strings.Split(ctx.GlobalString(utils.UnlockedAccountFlag.Name), ",")
	for i, account := range unlocks {
		if trimmed := strings.TrimSpace(account); trimmed != "" {
			unlockAccount(ctx, ks, trimmed, i, passwords)
		}
	}
	// Register wallet event handlers to open and auto-derive wallets
	events := make(chan accounts.WalletEvent, 16)
	stack.AccountManager().Subscribe(events)

	go func() {
		// Create a chain state reader for self-derivation
		rpcClient, err := stack.Attach()
		if err != nil {
			utils.Fatalf("Failed to attach to self: %v", err)
		}
		stateReader := ethclient.NewClient(rpcClient)

		// Open any wallets already attached
		for _, wallet := range stack.AccountManager().Wallets() {
			if err := wallet.Open(""); err != nil {
				log.Warn("Failed to open wallet", "url", wallet.URL(), "err", err)
			}
		}
		// Listen for wallet event till termination
		for event := range events {
			switch event.Kind {
			case accounts.WalletArrived:
				if err := event.Wallet.Open(""); err != nil {
					log.Warn("New wallet appeared, failed to open", "url", event.Wallet.URL(), "err", err)
				}
			case accounts.WalletOpened:
				status, _ := event.Wallet.Status()
				log.Info("New wallet appeared", "url", event.Wallet.URL(), "status", status)

				derivationPath := accounts.DefaultBaseDerivationPath
				if event.Wallet.URL().Scheme == "ledger" {
					derivationPath = accounts.DefaultLedgerBaseDerivationPath
				}
				event.Wallet.SelfDerive(derivationPath, stateReader)

			case accounts.WalletDropped:
				log.Info("Old wallet dropped", "url", event.Wallet.URL())
				event.Wallet.Close()
			}
		}
	}()

	// Miners and sentries only makes sense if a full Ethereum node is running
	if ctx.GlobalBool(utils.SentryFlag.Name) || ctx.GlobalBool(utils.MiningEnabledFlag.Name) || ctx.GlobalBool(utils.DeveloperFlag.Name) {
		if ctx.GlobalString(utils.SyncModeFlag.Name) == "light" || ctx.GlobalString(utils.SyncModeFlag.Name) == "ultralight" {
			utils.Fatalf("Light and Ultralight clients do not support mining or acting as a sentry")
		}
	}

	// Start auxiliary services if enabled
	if ctx.GlobalBool(utils.MiningEnabledFlag.Name) || ctx.GlobalBool(utils.DeveloperFlag.Name) {
		// Sentries can't mine
		if ctx.GlobalBool(utils.SentryFlag.Name) {
			utils.Fatalf("Sentries can't mine")
		}

		var ethereum *eth.Ethereum
		if err := stack.Service(&ethereum); err != nil {
			utils.Fatalf("Ethereum service not running: %v", err)
		}
		// Set the gas price to the limits from the CLI and start mining
		gasprice := utils.GlobalBig(ctx, utils.MinerLegacyGasPriceFlag.Name)
		if ctx.IsSet(utils.MinerGasPriceFlag.Name) {
			gasprice = utils.GlobalBig(ctx, utils.MinerGasPriceFlag.Name)
		}
		ethereum.TxPool().SetGasPrice(gasprice)

		threads := ctx.GlobalInt(utils.MinerLegacyThreadsFlag.Name)
		if ctx.GlobalIsSet(utils.MinerThreadsFlag.Name) {
			threads = ctx.GlobalInt(utils.MinerThreadsFlag.Name)
		}
		if err := ethereum.StartMining(threads); err != nil {
			utils.Fatalf("Failed to start mining: %v", err)
		}
	}
	if !ctx.GlobalBool(utils.VersionCheckFlag.Name) {
		blockchain_parameters.SpawnCheck()
	}
}<|MERGE_RESOLUTION|>--- conflicted
+++ resolved
@@ -141,14 +141,10 @@
 		utils.IstanbulRequestTimeoutFlag,
 		utils.IstanbulBlockPeriodFlag,
 		utils.PingIPFromPacketFlag,
-<<<<<<< HEAD
 		utils.UseInMemoryDiscoverTableFlag,
 		utils.IstanbulProxiedFlag,
 		utils.SentryFlag,
-=======
-		utils.UseInMemoryDiscoverTable,
 		utils.VersionCheckFlag,
->>>>>>> c1ae452c
 	}
 
 	rpcFlags = []cli.Flag{
