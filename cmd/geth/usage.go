--- conflicted
+++ resolved
@@ -238,6 +238,7 @@
 		Flags: []cli.Flag{
 			utils.IstanbulRequestTimeoutFlag,
 			utils.IstanbulBlockPeriodFlag,
+			utils.IstanbulProposerPolicyFlag,
 		},
 	},
 	{
@@ -265,17 +266,6 @@
 			utils.VersionCheckFlag,
 		},
 	},
-<<<<<<< HEAD
-=======
-	{
-		Name: "ISTANBUL",
-		Flags: []cli.Flag{
-			utils.IstanbulRequestTimeoutFlag,
-			utils.IstanbulBlockPeriodFlag,
-			utils.IstanbulProposerPolicyFlag,
-		},
-	},
->>>>>>> 9945a333
 }
 
 // byCategory sorts an array of flagGroup by Name in the order
