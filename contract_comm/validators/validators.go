--- conflicted
+++ resolved
@@ -96,34 +96,16 @@
 	return returnMap, nil
 }
 
-<<<<<<< HEAD
 func GetValidatorData(header *types.Header, state vm.StateDB, validatorAddresses []common.Address) ([]istanbul.ValidatorData, error) {
 	var validatorData []istanbul.ValidatorData
 	for _, addr := range validatorAddresses {
-=======
-func GetValidatorSet(header *types.Header, state vm.StateDB) ([]istanbul.ValidatorData, error) {
-	var newValSet []istanbul.ValidatorData
-	var newValSetAddresses []common.Address
-	// Get the new epoch's validator set
-	// TODO(asa) - Once the validator election smart contract is completed, then a more accurate gas value should be used.
-	_, err := contract_comm.MakeStaticCall(params.ValidatorsRegistryId, validatorsABI, "getValidators", []interface{}{}, &newValSetAddresses, params.MaxGasForGetValidators, header, state)
-	if err != nil {
-		return nil, err
-	}
-
-	for _, addr := range newValSetAddresses {
->>>>>>> 44e57b05
 		validator := struct {
 			Name           string
 			Url            string
 			PublicKeysData []byte
 			Affiliation    common.Address
 		}{}
-<<<<<<< HEAD
 		_, err := contract_comm.MakeStaticCall(params.ValidatorsRegistryId, validatorsABI, "getValidator", []interface{}{addr}, &validator, params.MaxGasForGetValidator, header, state)
-=======
-		_, err := contract_comm.MakeStaticCall(params.ValidatorsRegistryId, validatorsABI, "getValidator", []interface{}{addr}, &validator, params.MaxGasForGetValidators, header, state)
->>>>>>> 44e57b05
 		if err != nil {
 			return nil, err
 		}
