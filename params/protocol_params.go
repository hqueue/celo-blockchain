--- conflicted
+++ resolved
@@ -161,7 +161,6 @@
 	AdditionalGasForNonGoldCurrencies uint64 = 3*ExpectedGasForCreditToTransactions + ExpectedGasForDebitFromTransactions + ExpectedGasToReadErc20Balance
 
 	// Contract communication gas limits
-<<<<<<< HEAD
 	MaxGasForCalculateTargetEpochPaymentAndRewards uint64 = 2000000
 	MaxGasForCommitments                           uint64 = 2000000
 	MaxGasForComputeCommitment                     uint64 = 2000000
@@ -183,26 +182,4 @@
 	MaxGasForUpdateGasPriceMinimum                 uint64 = 2000000
 	MaxGasForUpdateValidatorScore                  uint64 = 1 * 1000000
 	MaxGasForTotalSupply                           uint64 = 50 * 1000
-=======
-	MaxGasForCommitments                          uint64 = 2000000
-	MaxGasForComputeCommitment                    uint64 = 2000000
-	MaxGasForDistributeEpochPayment               uint64 = 1 * 1000000
-	MaxGasForDistributeEpochRewards               uint64 = 1 * 1000000
-	MaxGasForElectValidators                      uint64 = 50 * 1000000
-	MaxGasForGetEligibleValidatorGroupsVoteTotals uint64 = 1 * 1000000
-	MaxGasForGetGasPriceMinimum                   uint64 = 2000000
-	MaxGasForGetGroupEpochRewards                 uint64 = 50 * 1000
-	MaxGasForGetMembershipInLastEpoch             uint64 = 1 * 1000000
-	MaxGasForGetMinimumClientVersion              uint64 = 200000
-	MaxGasForGetRegisteredValidators              uint64 = 1000000
-	MaxGasForGetValidator                         uint64 = 100 * 1000
-	MaxGasForGetWhiteList                         uint64 = 20000
-	MaxGasForMedianRate                           uint64 = 20000
-	MaxGasForProposerFraction                     uint64 = 200000
-	MaxGasForIncreaseSupply                       uint64 = 50 * 1000
-	MaxGasForRevealAndCommit                      uint64 = 2000000
-	MaxGasForUpdateGasPriceMinimum                uint64 = 2000000
-	MaxGasForUpdateValidatorScore                 uint64 = 1 * 1000000
-	MaxGasForTotalSupply                          uint64 = 50 * 1000
->>>>>>> 5f34ad66
 )