--- conflicted
+++ resolved
@@ -162,27 +162,17 @@
 	//
 	// This configuration is intentionally not using keyed fields to force anyone
 	// adding flags to the config to also have to set these fields.
-<<<<<<< HEAD
-	AllEthashProtocolChanges = &ChainConfig{big.NewInt(1337), big.NewInt(0), nil, false, big.NewInt(0), common.Hash{}, big.NewInt(0), big.NewInt(0), big.NewInt(0), nil, nil, nil, new(EthashConfig), nil, true}
-=======
-	AllEthashProtocolChanges = &ChainConfig{big.NewInt(1337), big.NewInt(0), nil, false, big.NewInt(0), common.Hash{}, big.NewInt(0), big.NewInt(0), big.NewInt(0), big.NewInt(0), big.NewInt(0), nil, new(EthashConfig), nil, nil}
->>>>>>> 8e740a81
+	AllEthashProtocolChanges = &ChainConfig{big.NewInt(1337), big.NewInt(0), nil, false, big.NewInt(0), common.Hash{}, big.NewInt(0), big.NewInt(0), big.NewInt(0), big.NewInt(0), big.NewInt(0), nil, new(EthashConfig), nil, nil, true}
 
 	// AllCliqueProtocolChanges contains every protocol change (EIPs) introduced
 	// and accepted by the Ethereum core developers into the Clique consensus.
 	//
 	// This configuration is intentionally not using keyed fields to force anyone
 	// adding flags to the config to also have to set these fields.
-<<<<<<< HEAD
-	AllCliqueProtocolChanges = &ChainConfig{big.NewInt(1337), big.NewInt(0), nil, false, big.NewInt(0), common.Hash{}, big.NewInt(0), big.NewInt(0), big.NewInt(0), nil, nil, nil, nil, &CliqueConfig{Period: 0, Epoch: 30000}, true}
-
-	TestChainConfig = &ChainConfig{big.NewInt(1), big.NewInt(0), nil, false, big.NewInt(0), common.Hash{}, big.NewInt(0), big.NewInt(0), big.NewInt(0), nil, nil, nil, new(EthashConfig), nil, true}
-=======
-	AllCliqueProtocolChanges = &ChainConfig{big.NewInt(1337), big.NewInt(0), nil, false, big.NewInt(0), common.Hash{}, big.NewInt(0), big.NewInt(0), big.NewInt(0), big.NewInt(0), big.NewInt(0), nil, nil, &CliqueConfig{Period: 0, Epoch: 30000}, nil}
-
-	TestChainConfig = &ChainConfig{big.NewInt(1), big.NewInt(0), nil, false, big.NewInt(0), common.Hash{}, big.NewInt(0), big.NewInt(0), big.NewInt(0), big.NewInt(0), big.NewInt(0), nil, new(EthashConfig), nil, nil}
+	AllCliqueProtocolChanges = &ChainConfig{big.NewInt(1337), big.NewInt(0), nil, false, big.NewInt(0), common.Hash{}, big.NewInt(0), big.NewInt(0), big.NewInt(0), big.NewInt(0), big.NewInt(0), nil, nil, &CliqueConfig{Period: 0, Epoch: 30000}, nil, true}
+
+	TestChainConfig = &ChainConfig{big.NewInt(1), big.NewInt(0), nil, false, big.NewInt(0), common.Hash{}, big.NewInt(0), big.NewInt(0), big.NewInt(0), big.NewInt(0), big.NewInt(0), nil, new(EthashConfig), nil, nil, true}
 	TestRules       = TestChainConfig.Rules(new(big.Int))
->>>>>>> 8e740a81
 )
 
 // TrustedCheckpoint represents a set of post-processed trie roots (CHT and
@@ -223,17 +213,12 @@
 	EWASMBlock          *big.Int `json:"ewasmBlock,omitempty"`          // EWASM switch block (nil = no fork, 0 = already activated)
 
 	// Various consensus engines
-<<<<<<< HEAD
-	Ethash *EthashConfig `json:"ethash,omitempty"`
-	Clique *CliqueConfig `json:"clique,omitempty"`
+	Ethash   *EthashConfig   `json:"ethash,omitempty"`
+	Clique   *CliqueConfig   `json:"clique,omitempty"`
+	Istanbul *IstanbulConfig `json:"istanbul,omitempty"`
 	// This does not belong here but passing it to every function is not possible since that breaks
 	// some implemented interfaces and introduces churn across the geth codebase.
 	FullHeaderChainAvailable bool // False for celolatest Sync mode, true otherwise
-=======
-	Ethash   *EthashConfig   `json:"ethash,omitempty"`
-	Clique   *CliqueConfig   `json:"clique,omitempty"`
-	Istanbul *IstanbulConfig `json:"istanbul,omitempty"`
->>>>>>> 8e740a81
 }
 
 // EthashConfig is the consensus engine configs for proof-of-work based sealing.
