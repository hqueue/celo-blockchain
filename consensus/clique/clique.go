--- conflicted
+++ resolved
@@ -20,11 +20,8 @@
 import (
 	"bytes"
 	"errors"
-<<<<<<< HEAD
 	"fmt"
-=======
 	"io"
->>>>>>> e76047e9
 	"math/big"
 	"math/rand"
 	"sync"
@@ -278,11 +275,7 @@
 	number := header.Number.Uint64()
 
 	// Don't waste time checking blocks from the future
-<<<<<<< HEAD
-	if header.Time.Cmp(big.NewInt(time.Now().Add(allowedFutureBlockTime).Unix())) > 0 {
-=======
-	if header.Time > uint64(time.Now().Unix()) {
->>>>>>> e76047e9
+	if header.Time > uint64(time.Now().Add(allowedFutureBlockTime).Unix()) {
 		return consensus.ErrFutureBlock
 	}
 	// Checkpoint blocks need to enforce zero proposed signer
@@ -354,38 +347,19 @@
 	} else {
 		parent = chain.GetHeader(header.ParentHash, number-1)
 	}
-<<<<<<< HEAD
 
 	// Added to bypass the situation when the parent is missing in lightest mode
 	if chain.Config().FullHeaderChainAvailable {
 		if parent == nil || parent.Number.Uint64() != number-1 || parent.Hash() != header.ParentHash {
 			return consensus.ErrUnknownAncestor
 		}
-		if parent.Time.Uint64()+c.config.Period > header.Time.Uint64() {
+		if parent.Time+c.config.Period > header.Time {
 			return ErrInvalidTimestamp
 		}
 		// Retrieve the snapshot needed to verify this header and cache it
 		snap, err := c.snapshot(chain, number-1, header.ParentHash, parents)
 		if err != nil {
 			return err
-=======
-	if parent == nil || parent.Number.Uint64() != number-1 || parent.Hash() != header.ParentHash {
-		return consensus.ErrUnknownAncestor
-	}
-	if parent.Time+c.config.Period > header.Time {
-		return ErrInvalidTimestamp
-	}
-	// Retrieve the snapshot needed to verify this header and cache it
-	snap, err := c.snapshot(chain, number-1, header.ParentHash, parents)
-	if err != nil {
-		return err
-	}
-	// If the block is a checkpoint block, verify the signer list
-	if number%c.config.Epoch == 0 {
-		signers := make([]byte, len(snap.Signers)*common.AddressLength)
-		for i, signer := range snap.signers() {
-			copy(signers[i*common.AddressLength:], signer[:])
->>>>>>> e76047e9
 		}
 		// If the block is a checkpoint block, verify the signer list
 		if number%c.config.Epoch == 0 {
@@ -618,10 +592,6 @@
 }
 
 // Finalize implements consensus.Engine, ensuring no uncles are set, nor block
-<<<<<<< HEAD
-// rewards given, and returns the final block.
-func (c *Clique) Finalize(chain consensus.ChainReader, header *types.Header, state *state.StateDB, txs []*types.Transaction, uncles []*types.Header, receipts []*types.Receipt, randomness *types.Randomness) (*types.Block, error) {
-=======
 // rewards given.
 func (c *Clique) Finalize(chain consensus.ChainReader, header *types.Header, state *state.StateDB, txs []*types.Transaction, uncles []*types.Header) {
 	// No block rewards in PoA, so the state remains as is and uncles are dropped
@@ -631,8 +601,7 @@
 
 // FinalizeAndAssemble implements consensus.Engine, ensuring no uncles are set,
 // nor block rewards given, and returns the final block.
-func (c *Clique) FinalizeAndAssemble(chain consensus.ChainReader, header *types.Header, state *state.StateDB, txs []*types.Transaction, uncles []*types.Header, receipts []*types.Receipt) (*types.Block, error) {
->>>>>>> e76047e9
+func (c *Clique) FinalizeAndAssemble(chain consensus.ChainReader, header *types.Header, state *state.StateDB, txs []*types.Transaction, uncles []*types.Header, receipts []*types.Receipt, randomness *types.Randomness) (*types.Block, error) {
 	// No block rewards in PoA, so the state remains as is and uncles are dropped
 	header.Root = state.IntermediateRoot(chain.Config().IsEIP158(header.Number))
 	header.UncleHash = types.CalcUncleHash(nil)
@@ -765,11 +734,11 @@
 	}}
 }
 
-<<<<<<< HEAD
 // Protocol implements consensus.Engine.Protocol
 func (c *Clique) Protocol() consensus.Protocol {
 	return consensus.EthProtocol
-=======
+}
+
 // SealHash returns the hash of a block prior to it being sealed.
 func SealHash(header *types.Header) (hash common.Hash) {
 	hasher := sha3.NewLegacyKeccak256()
@@ -812,5 +781,4 @@
 	if err != nil {
 		panic("can't encode: " + err.Error())
 	}
->>>>>>> e76047e9
 }