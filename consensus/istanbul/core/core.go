--- conflicted
+++ resolved
@@ -196,12 +196,7 @@
 			panic("commit: couldn't aggregate signatures which have been verified in the commit phase")
 		}
 
-<<<<<<< HEAD
-		if err := c.backend.Commit(proposal, committedSeals); err != nil {
-=======
 		if err := c.backend.Commit(proposal, bitmap, asig); err != nil {
-			c.current.UnlockHash() //Unlock block when insertion fails
->>>>>>> 8d52d8f8
 			c.sendNextRoundChange()
 			return
 		}
