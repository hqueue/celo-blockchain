--- conflicted
+++ resolved
@@ -93,15 +93,11 @@
 	consensusTimer metrics.Timer
 }
 
-<<<<<<< HEAD
-func (c *core) finalizeMessage(msg *istanbul.Message) ([]byte, error) {
-=======
 func (c *core) SetAddress(address common.Address) {
 	c.address = address
 }
 
-func (c *core) finalizeMessage(msg *message) ([]byte, error) {
->>>>>>> 58a4453c
+func (c *core) finalizeMessage(msg *istanbul.Message) ([]byte, error) {
 	var err error
 	// Add sender address
 	msg.Address = c.Address()
