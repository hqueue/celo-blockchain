--- conflicted
+++ resolved
@@ -347,11 +347,7 @@
 	}
 
 	// Update logger
-<<<<<<< HEAD
-	logger = logger.New("old_proposer", c.valSet.GetProposer(), "old_proposer_id", c.valSet.GetProposerIndex())
-=======
-	logger = logger.New("old_proposer", c.valSet.GetProposer())
->>>>>>> 37616881
+	logger = logger.New("old_proposer", c.valSet.GetProposer());
 	// New snapshot for new round
 	c.updateRoundState(newView, c.valSet, roundChange)
 	// Calculate new proposer
