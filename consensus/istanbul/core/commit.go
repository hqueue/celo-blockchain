// Copyright 2017 The go-ethereum Authors
// This file is part of the go-ethereum library.
//
// The go-ethereum library is free software: you can redistribute it and/or modify
// it under the terms of the GNU Lesser General Public License as published by
// the Free Software Foundation, either version 3 of the License, or
// (at your option) any later version.
//
// The go-ethereum library is distributed in the hope that it will be useful,
// but WITHOUT ANY WARRANTY; without even the implied warranty of
// MERCHANTABILITY or FITNESS FOR A PARTICULAR PURPOSE. See the
// GNU Lesser General Public License for more details.
//
// You should have received a copy of the GNU Lesser General Public License
// along with the go-ethereum library. If not, see <http://www.gnu.org/licenses/>.

package core

import (
	"reflect"

	"github.com/ethereum/go-ethereum/common"
	"github.com/ethereum/go-ethereum/consensus/istanbul"
	blscrypto "github.com/ethereum/go-ethereum/crypto/bls"
)

func (c *core) sendCommit() {
	logger := c.newLogger("func", "sendCommit")
	logger.Trace("Sending commit")
	sub := c.current.Subject()
	c.broadcastCommit(sub)
}

func (c *core) sendCommitForOldBlock(view *istanbul.View, digest common.Hash) {
	sub := &istanbul.Subject{
		View:   view,
		Digest: digest,
	}
	c.broadcastCommit(sub)
}

func (c *core) generateCommittedSeal(sub *istanbul.Subject) ([]byte, error) {
	seal := PrepareCommittedSeal(sub.Digest, sub.View.Round)
	committedSeal, err := c.backend.SignBlockHeader(seal)
	if err != nil {
		return nil, err
	}
	return committedSeal, nil
}

func (c *core) broadcastCommit(sub *istanbul.Subject) {
	logger := c.logger.New("state", c.state, "cur_round", c.current.Round(), "cur_seq", c.current.Sequence())

	committedSeal, err := c.generateCommittedSeal(sub)
	if err != nil {
		logger.Error("Failed to commit seal", "err", err)
		return
	}

	committedSub := &istanbul.CommittedSubject{
		Subject:       sub,
		CommittedSeal: committedSeal,
	}
	encodedCommittedSubject, err := Encode(committedSub)
	if err != nil {
		logger.Error("Failed to encode committedSubject", committedSub)
	}

	istMsg := istanbul.Message{
		Code: istanbul.MsgCommit,
		Msg:  encodedCommittedSubject,
	}
	c.broadcast(&istMsg)
}

func (c *core) handleCommit(msg *istanbul.Message) error {
	// Decode COMMIT message
	var commit *istanbul.CommittedSubject
	err := msg.Decode(&commit)
	if err != nil {
		return errFailedDecodeCommit
	}

	if err := c.checkMessage(istanbul.MsgCommit, commit.Subject.View); err != nil {
		return err
	}

	// Valid commit messages may be for the current, or previous sequence. We compare against our
	// current view to find out which.
<<<<<<< HEAD
	if commit.Subject.View.Cmp(c.currentView()) == 0 {
=======
	if commit.View.Cmp(c.current.View()) == 0 {
>>>>>>> 6de2cdd8
		return c.handleCheckedCommitForCurrentSequence(msg, commit)
	} else {
		return c.handleCheckedCommitForPreviousSequence(msg, commit)
	}
}

func (c *core) handleCheckedCommitForPreviousSequence(msg *istanbul.Message, commit *istanbul.CommittedSubject) error {
	logger := c.logger.New("state", c.state, "cur_round", c.current.Round(), "cur_seq", c.current.Sequence(), "func", "handleCheckedCommitForPreviousSequence", "tag", "handleMsg")
	lastProposal, _ := c.backend.LastProposal()
	// Retrieve the validator set for the previous proposal (which should
	// match the one broadcast)
	parentValset := c.backend.ParentValidators(lastProposal)
	_, validator := parentValset.GetByAddress(msg.Address)
	if validator == nil {
		return errInvalidValidatorAddress
	}
	if err := c.verifyCommittedSeal(commit, validator); err != nil {
		return errInvalidCommittedSeal
	}
	// Ensure that the commit's digest (ie the received proposal's hash) matches the saved last proposal's hash
	if lastProposal.Number().Uint64() > 0 && commit.Subject.Digest != lastProposal.Hash() {
		logger.Debug("Received a commit message for the previous sequence with an unexpected hash", "expected", lastProposal.Hash().String(), "received", commit.Subject.Digest.String())
		return errInconsistentSubject
	}
	return c.acceptParentCommit(msg, commit.Subject.View)
}

func (c *core) handleCheckedCommitForCurrentSequence(msg *istanbul.Message, commit *istanbul.CommittedSubject) error {
	logger := c.logger.New("state", c.state, "cur_round", c.current.Round(), "cur_seq", c.current.Sequence(), "func", "handleCheckedCommitForCurrentSequence", "tag", "handleMsg")
	_, validator := c.valSet.GetByAddress(msg.Address)
	if validator == nil {
		return errInvalidValidatorAddress
	}

	if err := c.verifyCommittedSeal(commit, validator); err != nil {
		return errInvalidCommittedSeal
	}

	// ensure that the commit is in the current proposal
	if err := c.verifyCommit(commit); err != nil {
		return err
	}

	c.acceptCommit(msg)
	numberOfCommits := c.current.Commits().Size()
	minQuorumSize := c.valSet.MinQuorumSize()
	logger.Trace("Accepted commit", "Number of commits", numberOfCommits)

	// Commit the proposal once we have enough COMMIT messages and we are not in the Committed state.
	//
	// If we already have a proposal, we may have chance to speed up the consensus process
	// by committing the proposal without PREPARE messages.
	// TODO(joshua): Remove state comparisons (or change the cmp function)
	if numberOfCommits >= minQuorumSize && c.state.Cmp(StateCommitted) < 0 {
		logger.Trace("Got a quorum of commits", "tag", "stateTransition", "commits", c.current.Commits)
		c.commit()
	} else if c.current.GetPrepareOrCommitSize() >= minQuorumSize && c.state.Cmp(StatePrepared) < 0 {
		if err := c.current.CreateAndSetPreparedCertificate(minQuorumSize); err != nil {
			logger.Error("Failed to create and set preprared certificate", "err", err)
			return err
		}
		logger.Trace("Got quorum prepares or commits", "tag", "stateTransition", "commits", c.current.Commits, "prepares", c.current.Prepares)
		c.setState(StatePrepared)
		c.sendCommit()
	}
	return nil

}

// verifyCommit verifies if the received COMMIT message is equivalent to our subject
func (c *core) verifyCommit(commit *istanbul.CommittedSubject) error {
	logger := c.logger.New("state", c.state, "cur_round", c.current.Round(), "cur_seq", c.current.Sequence(), "func", "verifyCommit")

	sub := c.current.Subject()
	if !reflect.DeepEqual(commit.Subject, sub) {
		logger.Warn("Inconsistent subjects between commit and proposal", "expected", sub, "got", commit)
		return errInconsistentSubject
	}

	return nil
}

// verifyCommittedSeal verifies the commit seal in the received COMMIT message
func (c *core) verifyCommittedSeal(comSub *istanbul.CommittedSubject, src istanbul.Validator) error {
	seal := PrepareCommittedSeal(comSub.Subject.Digest, comSub.Subject.View.Round)
	return blscrypto.VerifySignature(src.BLSPublicKey(), seal, []byte{}, comSub.CommittedSeal, false)
}

func (c *core) acceptCommit(msg *istanbul.Message) error {
	logger := c.logger.New("from", msg.Address, "state", c.state, "cur_round", c.current.Round(), "cur_seq", c.current.Sequence(), "func", "acceptCommit")

	// Add the COMMIT message to current round state
	if err := c.current.Commits().Add(msg); err != nil {
		logger.Error("Failed to record commit message", "msg", msg, "err", err)
		return err
	}

	return nil
}

func (c *core) acceptParentCommit(msg *istanbul.Message, view *istanbul.View) error {
	logger := c.logger.New("from", msg.Address, "state", c.state, "parent_round", view.Round, "parent_seq", view.Sequence, "func", "acceptParentCommit")

	// Add the ParentCommit to current round state
	if err := c.current.ParentCommits().Add(msg); err != nil {
		logger.Error("Failed to record parent seal", "msg", msg, "err", err)
		return err
	}

	return nil
}<|MERGE_RESOLUTION|>--- conflicted
+++ resolved
@@ -87,11 +87,8 @@
 
 	// Valid commit messages may be for the current, or previous sequence. We compare against our
 	// current view to find out which.
-<<<<<<< HEAD
-	if commit.Subject.View.Cmp(c.currentView()) == 0 {
-=======
-	if commit.View.Cmp(c.current.View()) == 0 {
->>>>>>> 6de2cdd8
+
+	if commit.Subject.View.Cmp(c.current.View()) == 0 {
 		return c.handleCheckedCommitForCurrentSequence(msg, commit)
 	} else {
 		return c.handleCheckedCommitForPreviousSequence(msg, commit)
